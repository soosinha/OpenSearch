/*
 * SPDX-License-Identifier: Apache-2.0
 *
 * The OpenSearch Contributors require contributions made to
 * this file be licensed under the Apache-2.0 license or a
 * compatible open source license.
 */

package org.opensearch.gateway.remote;

import org.apache.logging.log4j.LogManager;
import org.apache.logging.log4j.Logger;
import org.apache.logging.log4j.message.ParameterizedMessage;
import org.opensearch.action.LatchedActionListener;
import org.opensearch.cluster.ClusterState;
import org.opensearch.cluster.coordination.CoordinationMetadata;
import org.opensearch.cluster.metadata.IndexMetadata;
import org.opensearch.cluster.metadata.Metadata;
<<<<<<< HEAD
=======
import org.opensearch.cluster.routing.remote.RemoteRoutingTableService;
>>>>>>> df8ddad3
import org.opensearch.cluster.metadata.TemplatesMetadata;
import org.opensearch.cluster.node.DiscoveryNode;
import org.opensearch.common.CheckedRunnable;
import org.opensearch.common.Nullable;
import org.opensearch.common.blobstore.BlobContainer;
import org.opensearch.common.blobstore.BlobMetadata;
import org.opensearch.common.blobstore.BlobPath;
import org.opensearch.common.settings.ClusterSettings;
import org.opensearch.common.settings.Setting;
import org.opensearch.common.settings.Setting.Property;
import org.opensearch.common.settings.Settings;
import org.opensearch.common.unit.TimeValue;
import org.opensearch.common.util.concurrent.AbstractAsyncTask;
import org.opensearch.common.util.io.IOUtils;
import org.opensearch.core.action.ActionListener;
import org.opensearch.gateway.remote.ClusterMetadataManifest.ClusterDiffManifest;
import org.opensearch.gateway.remote.ClusterMetadataManifest.UploadedIndexMetadata;
import org.opensearch.gateway.remote.ClusterMetadataManifest.UploadedMetadataAttribute;
import org.opensearch.index.translog.transfer.BlobStoreTransferService;
import org.opensearch.node.Node;
import org.opensearch.node.remotestore.RemoteStoreNodeAttribute;
import org.opensearch.repositories.RepositoriesService;
import org.opensearch.repositories.Repository;
import org.opensearch.repositories.blobstore.BlobStoreRepository;
import org.opensearch.threadpool.ThreadPool;

import java.io.Closeable;
import java.io.IOException;
import java.util.ArrayList;
import java.util.Collections;
import java.util.HashMap;
import java.util.HashSet;
import java.util.List;
import java.util.Locale;
import java.util.Map;
import java.util.Optional;
import java.util.Set;
import java.util.concurrent.CountDownLatch;
import java.util.concurrent.TimeUnit;
import java.util.concurrent.atomic.AtomicBoolean;
import java.util.function.Function;
import java.util.function.LongSupplier;
import java.util.function.Supplier;
import java.util.stream.Collectors;

import static org.opensearch.gateway.PersistedClusterStateService.SLOW_WRITE_LOGGING_THRESHOLD;
import static org.opensearch.node.remotestore.RemoteStoreNodeAttribute.isRemoteRoutingTableEnabled;
import static org.opensearch.gateway.remote.RemoteClusterStateAttributesManager.CLUSTER_BLOCKS;
import static org.opensearch.gateway.remote.RemoteClusterStateAttributesManager.CLUSTER_BLOCKS_FORMAT;
import static org.opensearch.gateway.remote.RemoteClusterStateAttributesManager.DISCOVERY_NODES;
import static org.opensearch.gateway.remote.RemoteClusterStateAttributesManager.DISCOVERY_NODES_FORMAT;
import static org.opensearch.gateway.remote.RemoteClusterStateUtils.DELIMITER;
import static org.opensearch.gateway.remote.RemoteClusterStateUtils.RemoteStateTransferException;
import static org.opensearch.gateway.remote.RemoteClusterStateUtils.UploadedMetadataResults;
import static org.opensearch.gateway.remote.RemoteClusterStateUtils.clusterUUIDContainer;
import static org.opensearch.gateway.remote.RemoteClusterStateUtils.getCusterMetadataBasePath;
import static org.opensearch.gateway.remote.RemoteGlobalMetadataManager.COORDINATION_METADATA;
import static org.opensearch.gateway.remote.RemoteGlobalMetadataManager.COORDINATION_METADATA_FORMAT;
import static org.opensearch.gateway.remote.RemoteGlobalMetadataManager.CUSTOM_DELIMITER;
import static org.opensearch.gateway.remote.RemoteGlobalMetadataManager.CUSTOM_METADATA;
import static org.opensearch.gateway.remote.RemoteGlobalMetadataManager.CUSTOM_METADATA_FORMAT;
import static org.opensearch.gateway.remote.RemoteGlobalMetadataManager.GLOBAL_METADATA_FORMAT;
import static org.opensearch.gateway.remote.RemoteGlobalMetadataManager.GLOBAL_METADATA_PATH_TOKEN;
import static org.opensearch.gateway.remote.RemoteGlobalMetadataManager.SETTINGS_METADATA_FORMAT;
import static org.opensearch.gateway.remote.RemoteGlobalMetadataManager.SETTING_METADATA;
import static org.opensearch.gateway.remote.RemoteGlobalMetadataManager.TEMPLATES_METADATA;
import static org.opensearch.gateway.remote.RemoteGlobalMetadataManager.TEMPLATES_METADATA_FORMAT;
import static org.opensearch.gateway.remote.RemoteIndexMetadataManager.INDEX_METADATA_FORMAT;
import static org.opensearch.gateway.remote.RemoteIndexMetadataManager.INDEX_PATH_TOKEN;
import static org.opensearch.gateway.remote.RemoteManifestManager.MANIFEST_PATH_TOKEN;
import static org.opensearch.node.remotestore.RemoteStoreNodeAttribute.isRemoteStoreClusterStateEnabled;

/**
 * A Service which provides APIs to upload and download cluster metadata from remote store.
 *
 * @opensearch.internal
 */
public class RemoteClusterStateService implements Closeable {
    public static final int RETAINED_MANIFESTS = 10;
    public static final int SKIP_CLEANUP_STATE_CHANGES = 10;

    private static final Logger logger = LogManager.getLogger(RemoteClusterStateService.class);

    /**
     * Used to specify if cluster state metadata should be published to remote store
     */
    public static final Setting<Boolean> REMOTE_CLUSTER_STATE_ENABLED_SETTING = Setting.boolSetting(
        "cluster.remote_store.state.enabled",
        false,
        Property.NodeScope,
        Property.Final
    );

    /**
     * Setting to specify the interval to do run stale file cleanup job
     */
    public static final Setting<TimeValue> REMOTE_CLUSTER_STATE_CLEANUP_INTERVAL_SETTING = Setting.timeSetting(
        "cluster.remote_store.state.cleanup_interval",
        TimeValue.timeValueMinutes(5),
        TimeValue.timeValueMillis(-1),
        Property.NodeScope,
        Property.Dynamic
    );

    private final String nodeId;
    private final Supplier<RepositoriesService> repositoriesService;
    private final Settings settings;
    private final LongSupplier relativeTimeNanosSupplier;
    private final ThreadPool threadpool;
    private BlobStoreRepository blobStoreRepository;
    private BlobStoreTransferService blobStoreTransferService;
    private RemoteRoutingTableService remoteRoutingTableService;
    private volatile TimeValue slowWriteLoggingThreshold;

    private final AtomicBoolean deleteStaleMetadataRunning = new AtomicBoolean(false);
    private final RemotePersistenceStats remoteStateStats;
    private RemoteIndexMetadataManager remoteIndexMetadataManager;
    private RemoteGlobalMetadataManager remoteGlobalMetadataManager;
    private RemoteClusterStateAttributesManager remoteClusterStateAttributesManager;
    private RemoteManifestManager remoteManifestManager;
    private ClusterSettings clusterSettings;
    private TimeValue staleFileCleanupInterval;
    private AsyncStaleFileDeletion staleFileDeletionTask;
    public static final int INDEX_METADATA_CURRENT_CODEC_VERSION = 1;
    private String latestClusterName;
    private String latestClusterUUID;
    private long lastCleanupAttemptState;
    private boolean isClusterManagerNode;

    public RemoteClusterStateService(
        String nodeId,
        Supplier<RepositoriesService> repositoriesService,
        Settings settings,
        ClusterSettings clusterSettings,
        LongSupplier relativeTimeNanosSupplier,
        ThreadPool threadPool
    ) {
        assert isRemoteStoreClusterStateEnabled(settings) : "Remote cluster state is not enabled";
        logger.info("REMOTE STATE ENABLED");

        this.nodeId = nodeId;
        this.repositoriesService = repositoriesService;
        this.settings = settings;
        this.relativeTimeNanosSupplier = relativeTimeNanosSupplier;
        this.threadpool = threadPool;
        this.clusterSettings = clusterSettings;
        this.slowWriteLoggingThreshold = clusterSettings.get(SLOW_WRITE_LOGGING_THRESHOLD);
        clusterSettings.addSettingsUpdateConsumer(SLOW_WRITE_LOGGING_THRESHOLD, this::setSlowWriteLoggingThreshold);
        this.remoteStateStats = new RemotePersistenceStats();

        if(isRemoteRoutingTableEnabled(settings)) {
            this.remoteRoutingTableService = new RemoteRoutingTableService(repositoriesService,
                settings, clusterSettings);
            logger.info("REMOTE ROUTING ENABLED");
        }
        this.staleFileCleanupInterval = clusterSettings.get(REMOTE_CLUSTER_STATE_CLEANUP_INTERVAL_SETTING);
        clusterSettings.addSettingsUpdateConsumer(REMOTE_CLUSTER_STATE_CLEANUP_INTERVAL_SETTING, this::updateCleanupInterval);
        this.lastCleanupAttemptState = 0;
        this.isClusterManagerNode = DiscoveryNode.isClusterManagerNode(settings);
    }

    private BlobStoreTransferService getBlobStoreTransferService() {
        if (blobStoreTransferService == null) {
            blobStoreTransferService = new BlobStoreTransferService(blobStoreRepository.blobStore(), threadpool);
        }
        return blobStoreTransferService;
    }

    /**
     * This method uploads entire cluster state metadata to the configured blob store. For now only index metadata upload is supported. This method should be
     * invoked by the elected cluster manager when the remote cluster state is enabled.
     *
     * @return A manifest object which contains the details of uploaded entity metadata.
     */
    @Nullable
    public ClusterMetadataManifest writeFullMetadata(ClusterState clusterState, String previousClusterUUID) throws IOException {
        logger.info("WRITING FULL STATE");
        final long startTimeNanos = relativeTimeNanosSupplier.getAsLong();
        if (clusterState.nodes().isLocalNodeElectedClusterManager() == false) {
            logger.error("Local node is not elected cluster manager. Exiting");
            return null;
        }


        UploadedMetadataResults uploadedMetadataResults = writeMetadataInParallel(
            clusterState,
            new ArrayList<>(clusterState.metadata().indices().values()),
            clusterState.metadata().customs(),
            true,
            true,
            true,
            true,
            true
        );

        List<UploadedIndexMetadata> routingIndexMetadata = new ArrayList<>();
        if(remoteRoutingTableService!=null) {
            routingIndexMetadata = remoteRoutingTableService.writeFullRoutingTable(clusterState, previousClusterUUID);
            logger.info("routingIndexMetadata {}", routingIndexMetadata);
        }

        final ClusterMetadataManifest manifest = remoteManifestManager.uploadManifest(
            clusterState,
            uploadedMetadataResults.uploadedIndexMetadata,
            previousClusterUUID,
            uploadedMetadataResults.uploadedCoordinationMetadata,
            uploadedMetadataResults.uploadedSettingsMetadata,
            uploadedMetadataResults.uploadedTemplatesMetadata,
            uploadedMetadataResults.uploadedCustomMetadataMap,
            uploadedMetadataResults.uploadedDiscoveryNodes,
            uploadedMetadataResults.uploadedClusterBlocks,
            new ClusterMetadataManifest.ClusterDiffManifest(clusterState, ClusterState.EMPTY_STATE),
            routingIndexMetadata,
            false
        );

        logger.info("MANIFEST IN FULL STATE {}", manifest);
        final long durationMillis = TimeValue.nsecToMSec(relativeTimeNanosSupplier.getAsLong() - startTimeNanos);
        remoteStateStats.stateSucceeded();
        remoteStateStats.stateTook(durationMillis);
        if (durationMillis >= slowWriteLoggingThreshold.getMillis()) {
            logger.warn(
                "writing cluster state took [{}ms] which is above the warn threshold of [{}]; " + "wrote full state with [{}] indices",
                durationMillis,
                slowWriteLoggingThreshold,
                uploadedMetadataResults.uploadedIndexMetadata.size()
            );
        } else {
            logger.info(
                "writing cluster state took [{}ms]; " + "wrote full state with [{}] indices and global metadata",
                durationMillis,
                uploadedMetadataResults.uploadedIndexMetadata.size()
            );
        }
        return manifest;
    }

    /**
     * This method uploads the diff between the previous cluster state and the current cluster state. The previous manifest file is needed to create the new
     * manifest. The new manifest file is created by using the unchanged metadata from the previous manifest and the new metadata changes from the current
     * cluster state.
     *
     * @return The uploaded ClusterMetadataManifest file
     */
    @Nullable
    public ClusterMetadataManifest writeIncrementalMetadata(
        ClusterState previousClusterState,
        ClusterState clusterState,
        ClusterMetadataManifest previousManifest
    ) throws IOException {
        logger.info("WRITING INCREMENTAL STATE");

        final long startTimeNanos = relativeTimeNanosSupplier.getAsLong();
        if (clusterState.nodes().isLocalNodeElectedClusterManager() == false) {
            logger.error("Local node is not elected cluster manager. Exiting");
            return null;
        }
        assert previousClusterState.metadata().coordinationMetadata().term() == clusterState.metadata().coordinationMetadata().term();

        // Write Global Metadata
        final boolean updateGlobalMetadata = Metadata.isGlobalStateEquals(
            previousClusterState.metadata(),
            clusterState.metadata()
        ) == false;

        final boolean updateCoordinationMetadata = Metadata.isCoordinationMetadataEqual(
            previousClusterState.metadata(),
            clusterState.metadata()
        ) == false;
        final boolean updateSettingsMetadata = Metadata.isSettingsMetadataEqual(
            previousClusterState.metadata(),
            clusterState.metadata()
        ) == false;
        final boolean updateTemplatesMetadata = Metadata.isTemplatesMetadataEqual(
            previousClusterState.metadata(),
            clusterState.metadata()
        ) == false;
        // ToDo: check if these needs to be updated or not
        final boolean updateDiscoveryNodes = clusterState.getNodes().delta(previousClusterState.getNodes()).hasChanges();
        final boolean updateClusterBlocks = clusterState.blocks().equals(previousClusterState.blocks());

        final Map<String, UploadedMetadataAttribute> previousStateCustomMap = new HashMap<>(previousManifest.getCustomMetadataMap());
        final Map<String, Metadata.Custom> customsToUpload = remoteGlobalMetadataManager.getUpdatedCustoms(
            clusterState,
            previousClusterState
        );
        final Map<String, UploadedMetadataAttribute> allUploadedCustomMap = new HashMap<>(previousManifest.getCustomMetadataMap());
        for (final String custom : clusterState.metadata().customs().keySet()) {
            // remove all the customs which are present currently
            previousStateCustomMap.remove(custom);
        }

        // Write Index Metadata
        final Map<String, Long> previousStateIndexMetadataVersionByName = new HashMap<>();
        for (final IndexMetadata indexMetadata : previousClusterState.metadata().indices().values()) {
            previousStateIndexMetadataVersionByName.put(indexMetadata.getIndex().getName(), indexMetadata.getVersion());
        }
        final Map<String, IndexMetadata> indicesToBeDeletedFromRemote = new HashMap<>(previousClusterState.metadata().indices());

        int numIndicesUpdated = 0;
        int numIndicesUnchanged = 0;
        final Map<String, ClusterMetadataManifest.UploadedIndexMetadata> allUploadedIndexMetadata = previousManifest.getIndices()
            .stream()
            .collect(Collectors.toMap(UploadedIndexMetadata::getIndexName, Function.identity()));
        logger.info("allUploadedIndexMetadata incremental {}", allUploadedIndexMetadata);

        List<IndexMetadata> toUpload = new ArrayList<>();

        for (final IndexMetadata indexMetadata : clusterState.metadata().indices().values()) {
            final Long previousVersion = previousStateIndexMetadataVersionByName.get(indexMetadata.getIndex().getName());
            if (previousVersion == null || indexMetadata.getVersion() != previousVersion) {
                logger.debug(
                    "updating metadata for [{}], changing version from [{}] to [{}]",
                    indexMetadata.getIndex(),
                    previousVersion,
                    indexMetadata.getVersion()
                );
                numIndicesUpdated++;
                toUpload.add(indexMetadata);
            } else {
                numIndicesUnchanged++;
            }
            previousStateIndexMetadataVersionByName.remove(indexMetadata.getIndex().getName());
        }
        logger.info("toUpload incremental {}", toUpload);
        UploadedMetadataResults uploadedMetadataResults;
        // For migration case from codec V0 or V1 to V2, we have added null check on metadata attribute files,
        // If file is empty and codec is 1 then write global metadata.
        boolean firstUpload = !previousManifest.hasMetadataAttributesFiles();

        if (firstUpload) {
            uploadedMetadataResults = writeMetadataInParallel(
                clusterState,
                toUpload,
                clusterState.metadata().customs(),
                true,
                true,
                true,
                true,
                true
            );
        } else {
            uploadedMetadataResults = writeMetadataInParallel(
                clusterState,
                toUpload,
                customsToUpload,
                updateCoordinationMetadata,
                updateSettingsMetadata,
                updateTemplatesMetadata,
                updateDiscoveryNodes,
                updateClusterBlocks
            );
        }
        List<UploadedIndexMetadata> routingIndexMetadata = new ArrayList<>();
        if(remoteRoutingTableService!=null) {
            routingIndexMetadata = remoteRoutingTableService.writeIncrementalRoutingTable(previousClusterState, clusterState, previousManifest);
            logger.info("routingIndexMetadata incremental {}", routingIndexMetadata);
        }

        // update the map if the metadata was uploaded
        uploadedMetadataResults.uploadedIndexMetadata.forEach(
            uploadedIndexMetadata -> allUploadedIndexMetadata.put(uploadedIndexMetadata.getIndexName(), uploadedIndexMetadata)
        );
        allUploadedCustomMap.putAll(uploadedMetadataResults.uploadedCustomMetadataMap);
        // remove the data for removed custom/indices

        previousStateCustomMap.keySet().forEach(allUploadedCustomMap::remove);
        previousStateIndexMetadataVersionByName.keySet().forEach(allUploadedIndexMetadata::remove);

        final ClusterMetadataManifest manifest = remoteManifestManager.uploadManifest(
            clusterState,
            new ArrayList<>(allUploadedIndexMetadata.values()),
            previousManifest.getPreviousClusterUUID(),
            firstUpload || updateCoordinationMetadata
                ? uploadedMetadataResults.uploadedCoordinationMetadata
                : previousManifest.getCoordinationMetadata(),
            firstUpload || updateSettingsMetadata
                ? uploadedMetadataResults.uploadedSettingsMetadata
                : previousManifest.getSettingsMetadata(),
            firstUpload || updateTemplatesMetadata
                ? uploadedMetadataResults.uploadedTemplatesMetadata
                : previousManifest.getTemplatesMetadata(),
            firstUpload || !customsToUpload.isEmpty() ? allUploadedCustomMap : previousManifest.getCustomMetadataMap(),
            firstUpload || updateDiscoveryNodes ? uploadedMetadataResults.uploadedDiscoveryNodes : previousManifest.getDiscoveryNodesMetadata(),
            firstUpload || updateClusterBlocks ? uploadedMetadataResults.uploadedClusterBlocks : previousManifest.getClusterBlocksMetadata(),
            new ClusterMetadataManifest.ClusterDiffManifest(clusterState, previousClusterState),
            routingIndexMetadata, false
        );

        logger.info("MANIFEST IN INC STATE {}", manifest);

        this.latestClusterName = clusterState.getClusterName().value();
        this.latestClusterUUID = clusterState.metadata().clusterUUID();

        final long durationMillis = TimeValue.nsecToMSec(relativeTimeNanosSupplier.getAsLong() - startTimeNanos);
        remoteStateStats.stateSucceeded();
        remoteStateStats.stateTook(durationMillis);
        if (durationMillis >= slowWriteLoggingThreshold.getMillis()) {
            logger.warn(
                "writing cluster state took [{}ms] which is above the warn threshold of [{}]; "
                    + "wrote  metadata for [{}] indices and skipped [{}] unchanged indices, coordination metadata updated : [{}], "
                    + "settings metadata updated : [{}], templates metadata updated : [{}], custom metadata updated : [{}]",
                durationMillis,
                slowWriteLoggingThreshold,
                numIndicesUpdated,
                numIndicesUnchanged,
                updateCoordinationMetadata,
                updateSettingsMetadata,
                updateTemplatesMetadata,
                customsToUpload.size()
            );
        } else {
            logger.info(
                "writing cluster state for version [{}] took [{}ms]; "
                    + "wrote metadata for [{}] indices and skipped [{}] unchanged indices, coordination metadata updated : [{}], "
                    + "settings metadata updated : [{}], templates metadata updated : [{}], custom metadata updated : [{}]",
                manifest.getStateVersion(),
                durationMillis,
                numIndicesUpdated,
                numIndicesUnchanged,
                updateCoordinationMetadata,
                updateSettingsMetadata,
                updateTemplatesMetadata,
                customsToUpload.size()
            );
        }
        return manifest;
    }

    private UploadedMetadataResults writeMetadataInParallel(
        ClusterState clusterState,
        List<IndexMetadata> indexToUpload,
        Map<String, Metadata.Custom> customToUpload,
        boolean uploadCoordinationMetadata,
        boolean uploadSettingsMetadata,
        boolean uploadTemplateMetadata,
        boolean uploadDiscoveryNodes,
        boolean uploadClusterBlock
    ) throws IOException {
        int totalUploadTasks = indexToUpload.size() + customToUpload.size() + (uploadCoordinationMetadata ? 1 : 0) + (uploadSettingsMetadata
            ? 1 : 0) + (uploadTemplateMetadata ? 1 : 0) + (uploadDiscoveryNodes  ? 1 : 0) + (uploadClusterBlock ? 1 : 0);
        CountDownLatch latch = new CountDownLatch(totalUploadTasks);
        Map<String, CheckedRunnable<IOException>> uploadTasks = new HashMap<>(totalUploadTasks);
        Map<String, ClusterMetadataManifest.UploadedMetadata> results = new HashMap<>(totalUploadTasks);
        List<Exception> exceptionList = Collections.synchronizedList(new ArrayList<>(totalUploadTasks));

        LatchedActionListener<ClusterMetadataManifest.UploadedMetadata> listener = new LatchedActionListener<>(
            ActionListener.wrap((ClusterMetadataManifest.UploadedMetadata uploadedMetadata) -> {
                logger.trace(String.format(Locale.ROOT, "Metadata component %s uploaded successfully.", uploadedMetadata.getComponent()));
                results.put(uploadedMetadata.getComponent(), uploadedMetadata);
            }, ex -> {
                logger.error(
                    () -> new ParameterizedMessage("Exception during transfer of Metadata Fragment to Remote {}", ex.getMessage()),
                    ex
                );
                exceptionList.add(ex);
            }),
            latch
        );

        if (uploadSettingsMetadata) {
            uploadTasks.put(
                SETTING_METADATA,
                remoteGlobalMetadataManager.getAsyncMetadataWriteAction(
                    clusterState,
                    SETTING_METADATA,
                    SETTINGS_METADATA_FORMAT,
                    clusterState.metadata().persistentSettings(),
                    listener
                )
            );
        }
        if (uploadCoordinationMetadata) {
            uploadTasks.put(
                COORDINATION_METADATA,
                remoteGlobalMetadataManager.getAsyncMetadataWriteAction(
                    clusterState,
                    COORDINATION_METADATA,
                    COORDINATION_METADATA_FORMAT,
                    clusterState.metadata().coordinationMetadata(),
                    listener
                )
            );
        }
        if (uploadTemplateMetadata) {
            uploadTasks.put(
                TEMPLATES_METADATA,
                remoteGlobalMetadataManager.getAsyncMetadataWriteAction(
                    clusterState,
                    TEMPLATES_METADATA,
                    TEMPLATES_METADATA_FORMAT,
                    clusterState.metadata().templatesMetadata(),
                    listener
                )
            );
        }
        if (uploadDiscoveryNodes) {
            uploadTasks.put(
                DISCOVERY_NODES,
                remoteClusterStateAttributesManager.getAsyncMetadataWriteAction(
                    clusterState,
                    DISCOVERY_NODES,
                    DISCOVERY_NODES_FORMAT,
                    clusterState.nodes(),
                    listener
                )
            );
        }
        if (uploadClusterBlock) {
            uploadTasks.put(
                CLUSTER_BLOCKS,
                remoteClusterStateAttributesManager.getAsyncMetadataWriteAction(
                    clusterState,
                    CLUSTER_BLOCKS,
                    CLUSTER_BLOCKS_FORMAT,
                    clusterState.blocks(),
                    listener
                )
            );
        }
        customToUpload.forEach((key, value) -> {
            String customComponent = String.join(CUSTOM_DELIMITER, CUSTOM_METADATA, key);
            uploadTasks.put(
                customComponent,
                remoteGlobalMetadataManager.getAsyncMetadataWriteAction(
                    clusterState,
                    customComponent,
                    CUSTOM_METADATA_FORMAT,
                    value,
                    listener
                )
            );
        });
        indexToUpload.forEach(indexMetadata -> {
            uploadTasks.put(
                indexMetadata.getIndexName(),
                remoteIndexMetadataManager.getIndexMetadataAsyncAction(clusterState, indexMetadata, listener)
            );
        });

        // start async upload of all required metadata files
        for (CheckedRunnable<IOException> uploadTask : uploadTasks.values()) {
            uploadTask.run();
        }

        try {
            if (latch.await(remoteGlobalMetadataManager.getGlobalMetadataUploadTimeout().millis(), TimeUnit.MILLISECONDS) == false) {
                // TODO: We should add metrics where transfer is timing out. [Issue: #10687]
                RemoteStateTransferException ex = new RemoteStateTransferException(
                    String.format(
                        Locale.ROOT,
                        "Timed out waiting for transfer of following metadata to complete - %s",
                        String.join(", ", uploadTasks.keySet())
                    )
                );
                exceptionList.forEach(ex::addSuppressed);
                throw ex;
            }
        } catch (InterruptedException ex) {
            exceptionList.forEach(ex::addSuppressed);
            RemoteStateTransferException exception = new RemoteStateTransferException(
                String.format(
                    Locale.ROOT,
                    "Timed out waiting for transfer of metadata to complete - %s",
                    String.join(", ", uploadTasks.keySet())
                ),
                ex
            );
            Thread.currentThread().interrupt();
            throw exception;
        }
        if (!exceptionList.isEmpty()) {
            RemoteStateTransferException exception = new RemoteStateTransferException(
                String.format(
                    Locale.ROOT,
                    "Exception during transfer of following metadata to Remote - %s",
                    String.join(", ", uploadTasks.keySet())
                )
            );
            exceptionList.forEach(exception::addSuppressed);
            throw exception;
        }
        UploadedMetadataResults response = new UploadedMetadataResults();
        results.forEach((name, uploadedMetadata) -> {
            if (uploadedMetadata.getClass().equals(UploadedIndexMetadata.class)) {
                response.uploadedIndexMetadata.add((UploadedIndexMetadata) uploadedMetadata);
            } else if (name.contains(CUSTOM_METADATA)) {
                // component name for custom metadata will look like custom--<metadata-attribute>
                String custom = name.split(DELIMITER)[0].split(CUSTOM_DELIMITER)[1];
                response.uploadedCustomMetadataMap.put(
                    custom,
                    new UploadedMetadataAttribute(custom, uploadedMetadata.getUploadedFilename())
                );
            } else if (COORDINATION_METADATA.equals(name)) {
                response.uploadedCoordinationMetadata = (UploadedMetadataAttribute) uploadedMetadata;
            } else if (SETTING_METADATA.equals(name)) {
                response.uploadedSettingsMetadata = (UploadedMetadataAttribute) uploadedMetadata;
            } else if (TEMPLATES_METADATA.equals(name)) {
                response.uploadedTemplatesMetadata = (UploadedMetadataAttribute) uploadedMetadata;
            } else if (DISCOVERY_NODES.equals(uploadedMetadata.getComponent())) {
                response.uploadedDiscoveryNodes = (UploadedMetadataAttribute) uploadedMetadata;
            } else if (CLUSTER_BLOCKS.equals(uploadedMetadata.getComponent())) {
                response.uploadedClusterBlocks = (UploadedMetadataAttribute) uploadedMetadata;
            } else {
                throw new IllegalStateException("Unknown metadata component name " + name);
            }
        });
        return response;
    }

    public TimeValue getStaleFileCleanupInterval() {
        return this.staleFileCleanupInterval;
    }

    AsyncStaleFileDeletion getStaleFileDeletionTask() { // for testing
        return this.staleFileDeletionTask;
    }

    private void updateCleanupInterval(TimeValue updatedInterval) {
        if (!isClusterManagerNode) return;
        this.staleFileCleanupInterval = updatedInterval;
        logger.info("updated remote state cleanup interval to {}", updatedInterval);
        // After updating the interval, we need to close the current task and create a new one which will run with updated interval
        if (!this.staleFileDeletionTask.getInterval().equals(updatedInterval)) {
            this.staleFileDeletionTask.setInterval(updatedInterval);
        }
    }

    private void cleanUpStaleFiles() {
        long cleanUpAttemptState = remoteStateStats.getSuccessCount();
        if (cleanUpAttemptState - lastCleanupAttemptState > SKIP_CLEANUP_STATE_CHANGES
            && this.latestClusterName != null
            && this.latestClusterUUID != null) {
            logger.info(
                "Cleaning up stale remote state files for cluster [{}] with uuid [{}]. Last clean was done before {} updates",
                this.latestClusterName,
                this.latestClusterUUID,
                cleanUpAttemptState - lastCleanupAttemptState
            );
            deleteStaleClusterMetadata(this.latestClusterName, this.latestClusterUUID, RETAINED_MANIFESTS);
            lastCleanupAttemptState = cleanUpAttemptState;
        } else {
            logger.info(
                "Skipping cleanup of stale remote state files for cluster [{}] with uuid [{}]. Last clean was done before {} updates, which is less than threshold {}",
                this.latestClusterName,
                this.latestClusterUUID,
                cleanUpAttemptState - lastCleanupAttemptState,
                SKIP_CLEANUP_STATE_CHANGES
            );
        }
    }

    @Nullable
    public ClusterMetadataManifest markLastStateAsCommitted(ClusterState clusterState, ClusterMetadataManifest previousManifest)
        throws IOException {
        assert clusterState != null : "Last accepted cluster state is not set";
        if (clusterState.nodes().isLocalNodeElectedClusterManager() == false) {
            logger.error("Local node is not elected cluster manager. Exiting");
            return null;
        }
        assert previousManifest != null : "Last cluster metadata manifest is not set";
        logger.info("MARKING LAST STATE COMMIITTED");

        ClusterMetadataManifest committedManifest = remoteManifestManager.uploadManifest(
            clusterState,
            previousManifest.getIndices(),
            previousManifest.getPreviousClusterUUID(),
            previousManifest.getCoordinationMetadata(),
            previousManifest.getSettingsMetadata(),
            previousManifest.getTemplatesMetadata(),
            previousManifest.getCustomMetadataMap(),
            previousManifest.getDiscoveryNodesMetadata(),
            previousManifest.getClusterBlocksMetadata(),
            previousManifest.getDiffManifest(),
            previousManifest.getIndicesRouting(), true
        );
        deleteStaleClusterUUIDs(clusterState, committedManifest);
        return committedManifest;
    }

    /**
     * Fetch latest ClusterMetadataManifest from remote state store
     *
     * @param clusterUUID uuid of cluster state to refer to in remote
     * @param clusterName name of the cluster
     * @return ClusterMetadataManifest
     */
    public Optional<ClusterMetadataManifest> getLatestClusterMetadataManifest(String clusterName, String clusterUUID) {
        return remoteManifestManager.getLatestClusterMetadataManifest(clusterName, clusterUUID);
    }

    public Optional<ClusterMetadataManifest> getClusterMetadataManifestByTermVersion(String clusterName, String clusterUUID, long term, long version) {
        return remoteManifestManager.getClusterMetadataManifestByTermVersion(clusterName, clusterUUID, term, version);
    }

    @Override
    public void close() throws IOException {
        if (staleFileDeletionTask != null) {
            staleFileDeletionTask.close();
        }
        if (blobStoreRepository != null) {
            IOUtils.close(blobStoreRepository);
        }
        if(this.remoteRoutingTableService != null) {
            this.remoteRoutingTableService.close();
        }
    }

    public void start() {
        assert isRemoteStoreClusterStateEnabled(settings) == true : "Remote cluster state is not enabled";
        final String remoteStoreRepo = settings.get(
            Node.NODE_ATTRIBUTES.getKey() + RemoteStoreNodeAttribute.REMOTE_STORE_CLUSTER_STATE_REPOSITORY_NAME_ATTRIBUTE_KEY
        );
        assert remoteStoreRepo != null : "Remote Cluster State repository is not configured";
        final Repository repository = repositoriesService.get().repository(remoteStoreRepo);
        assert repository instanceof BlobStoreRepository : "Repository should be instance of BlobStoreRepository";
        blobStoreRepository = (BlobStoreRepository) repository;
        if(this.remoteRoutingTableService != null) {
            this.remoteRoutingTableService.start();
        }
        remoteGlobalMetadataManager = new RemoteGlobalMetadataManager(blobStoreRepository, clusterSettings);
        remoteIndexMetadataManager = new RemoteIndexMetadataManager(blobStoreRepository, clusterSettings);
        remoteClusterStateAttributesManager = new RemoteClusterStateAttributesManager(blobStoreRepository);
        remoteManifestManager = new RemoteManifestManager(blobStoreRepository, clusterSettings, nodeId);
        if (isClusterManagerNode) {
            staleFileDeletionTask = new AsyncStaleFileDeletion(this);
        }
    }

    private String fetchPreviousClusterUUID(String clusterName, String clusterUUID) {
        final Optional<ClusterMetadataManifest> latestManifest = remoteManifestManager.getLatestClusterMetadataManifest(
            clusterName,
            clusterUUID
        );
        if (!latestManifest.isPresent()) {
            final String previousClusterUUID = getLastKnownUUIDFromRemote(clusterName);
            assert !clusterUUID.equals(previousClusterUUID) : "Last cluster UUID is same current cluster UUID";
            return previousClusterUUID;
        }
        return latestManifest.get().getPreviousClusterUUID();
    }

    private void setSlowWriteLoggingThreshold(TimeValue slowWriteLoggingThreshold) {
        this.slowWriteLoggingThreshold = slowWriteLoggingThreshold;
    }

    //Package private for unit test
    RemoteRoutingTableService getRemoteRoutingTableService() {
        return this.remoteRoutingTableService;
    }

    /**
     * Fetch latest ClusterState from remote, including global metadata, index metadata and cluster state version
     *
     * @param clusterUUID uuid of cluster state to refer to in remote
     * @param clusterName name of the cluster
     * @return {@link IndexMetadata}
     */
    public ClusterState getLatestClusterState(String clusterName, String clusterUUID) {
        start();
        Optional<ClusterMetadataManifest> clusterMetadataManifest = remoteManifestManager.getLatestClusterMetadataManifest(
            clusterName,
            clusterUUID
        );
        if (clusterMetadataManifest.isEmpty()) {
            throw new IllegalStateException(
                String.format(Locale.ROOT, "Latest cluster metadata manifest is not present for the provided clusterUUID: %s", clusterUUID)
            );
        }

        return getClusterStateForManifest(clusterName, clusterMetadataManifest.get());
    }

    public ClusterState getClusterStateForManifest(String clusterName, ClusterMetadataManifest manifest) {
        // todo make this async
        // Fetch Global Metadata
        Metadata globalMetadata = remoteGlobalMetadataManager.getGlobalMetadata(clusterName, manifest.getClusterUUID(), manifest);

        // Fetch Index Metadata
        Map<String, IndexMetadata> indices = remoteIndexMetadataManager.getIndexMetadataMap(
            clusterName,
            manifest.getClusterUUID(),
            manifest
        );

        Map<String, IndexMetadata> indexMetadataMap = new HashMap<>();
        indices.values().forEach(indexMetadata -> { indexMetadataMap.put(indexMetadata.getIndex().getName(), indexMetadata); });

        return ClusterState.builder(ClusterState.EMPTY_STATE)
            .version(manifest.getStateVersion())
            .metadata(Metadata.builder(globalMetadata).indices(indexMetadataMap).build())
            .build();
    }

    public ClusterState getClusterStateUsingDiff(String clusterName, ClusterMetadataManifest manifest, ClusterState previousState) {
        assert manifest.getDiffManifest() != null;
        ClusterDiffManifest diff = manifest.getDiffManifest();
        ClusterState.Builder clusterStateBuilder = ClusterState.builder(previousState);
        Metadata.Builder metadataBuilder = Metadata.builder(previousState.metadata());

        for (String index:diff.getIndicesUpdated()) {
            //todo optimize below iteration
            Optional<UploadedIndexMetadata> uploadedIndexMetadataOptional = manifest.getIndices().stream().filter(idx -> idx.getIndexName().equals(index)).findFirst();
            assert uploadedIndexMetadataOptional.isPresent() == true;
            IndexMetadata indexMetadata = remoteIndexMetadataManager.getIndexMetadata(clusterName, manifest.getClusterUUID(), uploadedIndexMetadataOptional.get());
            metadataBuilder.put(indexMetadata, false);
        }
        for (String index:diff.getIndicesDeleted()) {
            metadataBuilder.remove(index);
        }
        if (diff.isCoordinationMetadataUpdated()) {
            CoordinationMetadata coordinationMetadata = remoteGlobalMetadataManager.getCoordinationMetadata(clusterName, manifest.getClusterUUID(), manifest.getCoordinationMetadata().getUploadedFilename());
            metadataBuilder.coordinationMetadata(coordinationMetadata);
        }
        if (diff.isSettingsMetadataUpdated()) {
            Settings settings = remoteGlobalMetadataManager.getSettingsMetadata(clusterName, manifest.getClusterUUID(), manifest.getSettingsMetadata().getUploadedFilename());
            metadataBuilder.persistentSettings(settings);
        }
        if (diff.isTemplatesMetadataUpdated()) {
            TemplatesMetadata templatesMetadata = remoteGlobalMetadataManager.getTemplatesMetadata(clusterName, manifest.getClusterUUID(), manifest.getTemplatesMetadata().getUploadedFilename());
            metadataBuilder.templates(templatesMetadata);
        }
        for (String customType : diff.getCustomMetadataUpdated().keySet()) {
            Metadata.Custom custom = remoteGlobalMetadataManager.getCustomsMetadata(clusterName, manifest.getClusterUUID(), manifest.getCustomMetadataMap().get(customType).getUploadedFilename(), customType);
            metadataBuilder.putCustom(customType, custom);
        }
        return clusterStateBuilder.metadata(metadataBuilder).build();
    }

    /**
     * Fetch the previous cluster UUIDs from remote state store and return the most recent valid cluster UUID
     *
     * @param clusterName The cluster name for which previous cluster UUID is to be fetched
     * @return Last valid cluster UUID
     */
    public String getLastKnownUUIDFromRemote(String clusterName) {
        try {
            Set<String> clusterUUIDs = getAllClusterUUIDs(clusterName);
            Map<String, ClusterMetadataManifest> latestManifests = remoteManifestManager.getLatestManifestForAllClusterUUIDs(
                clusterName,
                clusterUUIDs
            );
            List<String> validChain = createClusterChain(latestManifests, clusterName);
            if (validChain.isEmpty()) {
                return ClusterState.UNKNOWN_UUID;
            }
            return validChain.get(0);
        } catch (IOException e) {
            throw new IllegalStateException(
                String.format(Locale.ROOT, "Error while fetching previous UUIDs from remote store for cluster name: %s", clusterName),
                e
            );
        }
    }

    private Set<String> getAllClusterUUIDs(String clusterName) throws IOException {
        Map<String, BlobContainer> clusterUUIDMetadata = clusterUUIDContainer(blobStoreRepository, clusterName).children();
        if (clusterUUIDMetadata == null) {
            return Collections.emptySet();
        }
        return Collections.unmodifiableSet(clusterUUIDMetadata.keySet());
    }

    /**
     * This method creates a valid cluster UUID chain.
     *
     * @param manifestsByClusterUUID Map of latest ClusterMetadataManifest for every cluster UUID
     * @return List of cluster UUIDs. The first element is the most recent cluster UUID in the chain
     */
    private List<String> createClusterChain(final Map<String, ClusterMetadataManifest> manifestsByClusterUUID, final String clusterName) {
        final List<ClusterMetadataManifest> validClusterManifests = manifestsByClusterUUID.values()
            .stream()
            .filter(this::isValidClusterUUID)
            .collect(Collectors.toList());
        final Map<String, String> clusterUUIDGraph = validClusterManifests.stream()
            .collect(Collectors.toMap(ClusterMetadataManifest::getClusterUUID, ClusterMetadataManifest::getPreviousClusterUUID));
        final List<String> topLevelClusterUUIDs = validClusterManifests.stream()
            .map(ClusterMetadataManifest::getClusterUUID)
            .filter(clusterUUID -> !clusterUUIDGraph.containsValue(clusterUUID))
            .collect(Collectors.toList());

        if (topLevelClusterUUIDs.isEmpty()) {
            // This can occur only when there are no valid cluster UUIDs
            assert validClusterManifests.isEmpty() : "There are no top level cluster UUIDs even when there are valid cluster UUIDs";
            logger.info("There is no valid previous cluster UUID. All cluster UUIDs evaluated are: {}", manifestsByClusterUUID.keySet());
            return Collections.emptyList();
        }
        if (topLevelClusterUUIDs.size() > 1) {
            logger.info("Top level cluster UUIDs: {}", topLevelClusterUUIDs);
            // If the valid cluster UUIDs are more that 1, it means there was some race condition where
            // more then 2 cluster manager nodes tried to become active cluster manager and published
            // 2 cluster UUIDs which followed the same previous UUID.
            final Map<String, ClusterMetadataManifest> manifestsByClusterUUIDTrimmed = trimClusterUUIDs(
                manifestsByClusterUUID,
                topLevelClusterUUIDs,
                clusterName
            );
            if (manifestsByClusterUUID.size() == manifestsByClusterUUIDTrimmed.size()) {
                throw new IllegalStateException(
                    String.format(
                        Locale.ROOT,
                        "The system has ended into multiple valid cluster states in the remote store. "
                            + "Please check their latest manifest to decide which one you want to keep. Valid Cluster UUIDs: - %s",
                        topLevelClusterUUIDs
                    )
                );
            }
            return createClusterChain(manifestsByClusterUUIDTrimmed, clusterName);
        }
        final List<String> validChain = new ArrayList<>();
        String currentUUID = topLevelClusterUUIDs.get(0);
        while (currentUUID != null && !ClusterState.UNKNOWN_UUID.equals(currentUUID)) {
            validChain.add(currentUUID);
            // Getting the previous cluster UUID of a cluster UUID from the clusterUUID Graph
            currentUUID = clusterUUIDGraph.get(currentUUID);
        }
        logger.info("Known UUIDs found in remote store : [{}]", validChain);
        return validChain;
    }

    /**
     * This method take a map of manifests for different cluster UUIDs and removes the
     * manifest of a cluster UUID if the latest metadata for that cluster UUID is equivalent
     * to the latest metadata of its previous UUID.
     *
     * @return Trimmed map of manifests
     */
    private Map<String, ClusterMetadataManifest> trimClusterUUIDs(
        final Map<String, ClusterMetadataManifest> latestManifestsByClusterUUID,
        final List<String> validClusterUUIDs,
        final String clusterName
    ) {
        final Map<String, ClusterMetadataManifest> trimmedUUIDs = new HashMap<>(latestManifestsByClusterUUID);
        for (String clusterUUID : validClusterUUIDs) {
            ClusterMetadataManifest currentManifest = trimmedUUIDs.get(clusterUUID);
            // Here we compare the manifest of current UUID to that of previous UUID
            // In case currentUUID's latest manifest is same as previous UUIDs latest manifest,
            // that means it was restored from previousUUID and no IndexMetadata update was performed on it.
            if (!ClusterState.UNKNOWN_UUID.equals(currentManifest.getPreviousClusterUUID())) {
                ClusterMetadataManifest previousManifest = trimmedUUIDs.get(currentManifest.getPreviousClusterUUID());
                if (isMetadataEqual(currentManifest, previousManifest, clusterName)
                    && remoteGlobalMetadataManager.isGlobalMetadataEqual(currentManifest, previousManifest, clusterName)) {
                    trimmedUUIDs.remove(clusterUUID);
                }
            }
        }
        return trimmedUUIDs;
    }

    private boolean isMetadataEqual(ClusterMetadataManifest first, ClusterMetadataManifest second, String clusterName) {
        // todo clusterName can be set as final in the constructor
        if (first.getIndices().size() != second.getIndices().size()) {
            return false;
        }
        final Map<String, UploadedIndexMetadata> secondIndices = second.getIndices()
            .stream()
            .collect(Collectors.toMap(md -> md.getIndexName(), Function.identity()));
        for (UploadedIndexMetadata uploadedIndexMetadata : first.getIndices()) {
            final IndexMetadata firstIndexMetadata = remoteIndexMetadataManager.getIndexMetadata(
                clusterName,
                first.getClusterUUID(),
                uploadedIndexMetadata
            );
            final UploadedIndexMetadata secondUploadedIndexMetadata = secondIndices.get(uploadedIndexMetadata.getIndexName());
            if (secondUploadedIndexMetadata == null) {
                return false;
            }
            final IndexMetadata secondIndexMetadata = remoteIndexMetadataManager.getIndexMetadata(
                clusterName,
                second.getClusterUUID(),
                secondUploadedIndexMetadata
            );
            if (firstIndexMetadata.equals(secondIndexMetadata) == false) {
                return false;
            }
        }
        return true;
    }

    private boolean isValidClusterUUID(ClusterMetadataManifest manifest) {
        return manifest.isClusterUUIDCommitted();
    }

    public void writeMetadataFailed() {
        getStats().stateFailed();
    }

    /**
     * Exception for Remote state transfer.
     */
    public static class RemoteStateTransferException extends RuntimeException {

        public RemoteStateTransferException(String errorDesc) {
            super(errorDesc);
        }

        public RemoteStateTransferException(String errorDesc, Throwable cause) {
            super(errorDesc, cause);
        }
    }

    /**
     * Purges all remote cluster state against provided cluster UUIDs
     *
     * @param clusterName  name of the cluster
     * @param clusterUUIDs clusteUUIDs for which the remote state needs to be purged
     */
    void deleteStaleUUIDsClusterMetadata(String clusterName, List<String> clusterUUIDs) {
        clusterUUIDs.forEach(clusterUUID -> {
            getBlobStoreTransferService().deleteAsync(
                ThreadPool.Names.REMOTE_PURGE,
                getCusterMetadataBasePath(blobStoreRepository, clusterName, clusterUUID),
                new ActionListener<>() {
                    @Override
                    public void onResponse(Void unused) {
                        logger.info("Deleted all remote cluster metadata for cluster UUID - {}", clusterUUID);
                    }

                    @Override
                    public void onFailure(Exception e) {
                        logger.error(
                            new ParameterizedMessage(
                                "Exception occurred while deleting all remote cluster metadata for cluster UUID {}",
                                clusterUUID
                            ),
                            e
                        );
                        remoteStateStats.cleanUpAttemptFailed();
                    }
                }
            );
        });
    }

    /**
     * Deletes older than last {@code versionsToRetain} manifests. Also cleans up unreferenced IndexMetadata associated with older manifests
     *
     * @param clusterName       name of the cluster
     * @param clusterUUID       uuid of cluster state to refer to in remote
     * @param manifestsToRetain no of latest manifest files to keep in remote
     */
    // package private for testing
    void deleteStaleClusterMetadata(String clusterName, String clusterUUID, int manifestsToRetain) {
        if (deleteStaleMetadataRunning.compareAndSet(false, true) == false) {
            logger.info("Delete stale cluster metadata task is already in progress.");
            return;
        }
        try {
            getBlobStoreTransferService().listAllInSortedOrderAsync(
                ThreadPool.Names.REMOTE_PURGE,
                remoteManifestManager.getManifestFolderPath(clusterName, clusterUUID),
                "manifest",
                Integer.MAX_VALUE,
                new ActionListener<>() {
                    @Override
                    public void onResponse(List<BlobMetadata> blobMetadata) {
                        if (blobMetadata.size() > manifestsToRetain) {
                            deleteClusterMetadata(
                                clusterName,
                                clusterUUID,
                                blobMetadata.subList(0, manifestsToRetain - 1),
                                blobMetadata.subList(manifestsToRetain - 1, blobMetadata.size())
                            );
                        }
                        deleteStaleMetadataRunning.set(false);
                    }

                    @Override
                    public void onFailure(Exception e) {
                        logger.error(
                            new ParameterizedMessage(
                                "Exception occurred while deleting Remote Cluster Metadata for clusterUUIDs {}",
                                clusterUUID
                            )
                        );
                        deleteStaleMetadataRunning.set(false);
                    }
                }
            );
        } catch (Exception e) {
            deleteStaleMetadataRunning.set(false);
            throw e;
        }
    }

    private void deleteClusterMetadata(
        String clusterName,
        String clusterUUID,
        List<BlobMetadata> activeManifestBlobMetadata,
        List<BlobMetadata> staleManifestBlobMetadata
    ) {
        try {
            Set<String> filesToKeep = new HashSet<>();
            Set<String> staleManifestPaths = new HashSet<>();
            Set<String> staleIndexMetadataPaths = new HashSet<>();
            Set<String> staleGlobalMetadataPaths = new HashSet<>();
            activeManifestBlobMetadata.forEach(blobMetadata -> {
                ClusterMetadataManifest clusterMetadataManifest = remoteManifestManager.fetchRemoteClusterMetadataManifest(
                    clusterName,
                    clusterUUID,
                    blobMetadata.name()
                );
                clusterMetadataManifest.getIndices()
                    .forEach(uploadedIndexMetadata -> filesToKeep.add(uploadedIndexMetadata.getUploadedFilename()));
                if (clusterMetadataManifest.getGlobalMetadataFileName() != null) {
                    filesToKeep.add(clusterMetadataManifest.getGlobalMetadataFileName());
                } else {
                    filesToKeep.add(clusterMetadataManifest.getCoordinationMetadata().getUploadedFilename());
                    filesToKeep.add(clusterMetadataManifest.getTemplatesMetadata().getUploadedFilename());
                    filesToKeep.add(clusterMetadataManifest.getSettingsMetadata().getUploadedFilename());
                    clusterMetadataManifest.getCustomMetadataMap()
                        .forEach((key, value) -> { filesToKeep.add(value.getUploadedFilename()); });
                }
            });
            staleManifestBlobMetadata.forEach(blobMetadata -> {
                ClusterMetadataManifest clusterMetadataManifest = remoteManifestManager.fetchRemoteClusterMetadataManifest(
                    clusterName,
                    clusterUUID,
                    blobMetadata.name()
                );
                staleManifestPaths.add(new BlobPath().add(MANIFEST_PATH_TOKEN).buildAsString() + blobMetadata.name());
                if (clusterMetadataManifest.getGlobalMetadataFileName() != null) {
                    if (filesToKeep.contains(clusterMetadataManifest.getGlobalMetadataFileName()) == false) {
                        String[] globalMetadataSplitPath = clusterMetadataManifest.getGlobalMetadataFileName().split("/");
                        staleGlobalMetadataPaths.add(
                            new BlobPath().add(GLOBAL_METADATA_PATH_TOKEN).buildAsString() + GLOBAL_METADATA_FORMAT.blobName(
                                globalMetadataSplitPath[globalMetadataSplitPath.length - 1]
                            )
                        );
                    }
                } else {
                    if (filesToKeep.contains(clusterMetadataManifest.getCoordinationMetadata().getUploadedFilename()) == false) {
                        String[] coordinationMetadataSplitPath = clusterMetadataManifest.getCoordinationMetadata()
                            .getUploadedFilename()
                            .split("/");
                        staleGlobalMetadataPaths.add(
                            new BlobPath().add(GLOBAL_METADATA_PATH_TOKEN).buildAsString() + GLOBAL_METADATA_FORMAT.blobName(
                                coordinationMetadataSplitPath[coordinationMetadataSplitPath.length - 1]
                            )
                        );
                    }
                    if (filesToKeep.contains(clusterMetadataManifest.getTemplatesMetadata().getUploadedFilename()) == false) {
                        String[] templatesMetadataSplitPath = clusterMetadataManifest.getTemplatesMetadata()
                            .getUploadedFilename()
                            .split("/");
                        staleGlobalMetadataPaths.add(
                            new BlobPath().add(GLOBAL_METADATA_PATH_TOKEN).buildAsString() + GLOBAL_METADATA_FORMAT.blobName(
                                templatesMetadataSplitPath[templatesMetadataSplitPath.length - 1]
                            )
                        );
                    }
                    if (filesToKeep.contains(clusterMetadataManifest.getSettingsMetadata().getUploadedFilename()) == false) {
                        String[] settingsMetadataSplitPath = clusterMetadataManifest.getSettingsMetadata().getUploadedFilename().split("/");
                        staleGlobalMetadataPaths.add(
                            new BlobPath().add(GLOBAL_METADATA_PATH_TOKEN).buildAsString() + GLOBAL_METADATA_FORMAT.blobName(
                                settingsMetadataSplitPath[settingsMetadataSplitPath.length - 1]
                            )
                        );
                    }
                    clusterMetadataManifest.getCustomMetadataMap().forEach((key, value) -> {
                        if (filesToKeep.contains(value.getUploadedFilename()) == false) {
                            String[] customMetadataSplitPath = value.getUploadedFilename().split("/");
                            staleGlobalMetadataPaths.add(
                                new BlobPath().add(GLOBAL_METADATA_PATH_TOKEN).buildAsString() + GLOBAL_METADATA_FORMAT.blobName(
                                    customMetadataSplitPath[customMetadataSplitPath.length - 1]
                                )
                            );
                        }
                    });
                }

                clusterMetadataManifest.getIndices().forEach(uploadedIndexMetadata -> {
                    if (filesToKeep.contains(uploadedIndexMetadata.getUploadedFilename()) == false) {
                        staleIndexMetadataPaths.add(
                            new BlobPath().add(INDEX_PATH_TOKEN).add(uploadedIndexMetadata.getIndexUUID()).buildAsString()
                                + INDEX_METADATA_FORMAT.blobName(uploadedIndexMetadata.getUploadedFilename())
                        );
                    }
                });
            });

            if (staleManifestPaths.isEmpty()) {
                logger.debug("No stale Remote Cluster Metadata files found");
                return;
            }

            deleteStalePaths(clusterName, clusterUUID, new ArrayList<>(staleGlobalMetadataPaths));
            deleteStalePaths(clusterName, clusterUUID, new ArrayList<>(staleIndexMetadataPaths));
            deleteStalePaths(clusterName, clusterUUID, new ArrayList<>(staleManifestPaths));
        } catch (IllegalStateException e) {
            logger.error("Error while fetching Remote Cluster Metadata manifests", e);
        } catch (IOException e) {
            logger.error("Error while deleting stale Remote Cluster Metadata files", e);
            remoteStateStats.cleanUpAttemptFailed();
        } catch (Exception e) {
            logger.error("Unexpected error while deleting stale Remote Cluster Metadata files", e);
            remoteStateStats.cleanUpAttemptFailed();
        }
    }

    private void deleteStalePaths(String clusterName, String clusterUUID, List<String> stalePaths) throws IOException {
        logger.debug(String.format(Locale.ROOT, "Deleting stale files from remote - %s", stalePaths));
        getBlobStoreTransferService().deleteBlobs(getCusterMetadataBasePath(blobStoreRepository, clusterName, clusterUUID), stalePaths);
    }

    /**
     * Purges all remote cluster state against provided cluster UUIDs
     *
     * @param clusterState      current state of the cluster
     * @param committedManifest last committed ClusterMetadataManifest
     */
    public void deleteStaleClusterUUIDs(ClusterState clusterState, ClusterMetadataManifest committedManifest) {
        threadpool.executor(ThreadPool.Names.REMOTE_PURGE).execute(() -> {
            String clusterName = clusterState.getClusterName().value();
            logger.debug("Deleting stale cluster UUIDs data from remote [{}]", clusterName);
            Set<String> allClustersUUIDsInRemote;
            try {
                allClustersUUIDsInRemote = new HashSet<>(getAllClusterUUIDs(clusterState.getClusterName().value()));
            } catch (IOException e) {
                logger.info(String.format(Locale.ROOT, "Error while fetching all cluster UUIDs for [%s]", clusterName));
                return;
            }
            // Retain last 2 cluster uuids data
            allClustersUUIDsInRemote.remove(committedManifest.getClusterUUID());
            allClustersUUIDsInRemote.remove(committedManifest.getPreviousClusterUUID());
            deleteStaleUUIDsClusterMetadata(clusterName, new ArrayList<>(allClustersUUIDsInRemote));
        });
    }

    public RemotePersistenceStats getStats() {
        return remoteStateStats;
    }

    static final class AsyncStaleFileDeletion extends AbstractAsyncTask {
        private final RemoteClusterStateService remoteClusterStateService;

        AsyncStaleFileDeletion(RemoteClusterStateService remoteClusterStateService) {
            super(logger, remoteClusterStateService.threadpool, remoteClusterStateService.getStaleFileCleanupInterval(), true);
            this.remoteClusterStateService = remoteClusterStateService;
            rescheduleIfNecessary();
        }

        @Override
        protected boolean mustReschedule() {
            return true;
        }

        @Override
        protected void runInternal() {
            remoteClusterStateService.cleanUpStaleFiles();
        }
    }
}<|MERGE_RESOLUTION|>--- conflicted
+++ resolved
@@ -16,10 +16,8 @@
 import org.opensearch.cluster.coordination.CoordinationMetadata;
 import org.opensearch.cluster.metadata.IndexMetadata;
 import org.opensearch.cluster.metadata.Metadata;
-<<<<<<< HEAD
-=======
+import org.opensearch.cluster.metadata.TemplatesMetadata;
 import org.opensearch.cluster.routing.remote.RemoteRoutingTableService;
->>>>>>> df8ddad3
 import org.opensearch.cluster.metadata.TemplatesMetadata;
 import org.opensearch.cluster.node.DiscoveryNode;
 import org.opensearch.common.CheckedRunnable;
@@ -317,14 +315,12 @@
         for (final IndexMetadata indexMetadata : previousClusterState.metadata().indices().values()) {
             previousStateIndexMetadataVersionByName.put(indexMetadata.getIndex().getName(), indexMetadata.getVersion());
         }
-        final Map<String, IndexMetadata> indicesToBeDeletedFromRemote = new HashMap<>(previousClusterState.metadata().indices());
 
         int numIndicesUpdated = 0;
         int numIndicesUnchanged = 0;
         final Map<String, ClusterMetadataManifest.UploadedIndexMetadata> allUploadedIndexMetadata = previousManifest.getIndices()
             .stream()
             .collect(Collectors.toMap(UploadedIndexMetadata::getIndexName, Function.identity()));
-        logger.info("allUploadedIndexMetadata incremental {}", allUploadedIndexMetadata);
 
         List<IndexMetadata> toUpload = new ArrayList<>();
 
@@ -344,12 +340,10 @@
             }
             previousStateIndexMetadataVersionByName.remove(indexMetadata.getIndex().getName());
         }
-        logger.info("toUpload incremental {}", toUpload);
         UploadedMetadataResults uploadedMetadataResults;
+        boolean firstUpload = !previousManifest.hasMetadataAttributesFiles();
         // For migration case from codec V0 or V1 to V2, we have added null check on metadata attribute files,
         // If file is empty and codec is 1 then write global metadata.
-        boolean firstUpload = !previousManifest.hasMetadataAttributesFiles();
-
         if (firstUpload) {
             uploadedMetadataResults = writeMetadataInParallel(
                 clusterState,
@@ -385,10 +379,8 @@
         );
         allUploadedCustomMap.putAll(uploadedMetadataResults.uploadedCustomMetadataMap);
         // remove the data for removed custom/indices
-
         previousStateCustomMap.keySet().forEach(allUploadedCustomMap::remove);
         previousStateIndexMetadataVersionByName.keySet().forEach(allUploadedIndexMetadata::remove);
-
         final ClusterMetadataManifest manifest = remoteManifestManager.uploadManifest(
             clusterState,
             new ArrayList<>(allUploadedIndexMetadata.values()),
@@ -408,9 +400,6 @@
             new ClusterMetadataManifest.ClusterDiffManifest(clusterState, previousClusterState),
             routingIndexMetadata, false
         );
-
-        logger.info("MANIFEST IN INC STATE {}", manifest);
-
         this.latestClusterName = clusterState.getClusterName().value();
         this.latestClusterUUID = clusterState.metadata().clusterUUID();
 
@@ -606,25 +595,25 @@
         results.forEach((name, uploadedMetadata) -> {
             if (uploadedMetadata.getClass().equals(UploadedIndexMetadata.class)) {
                 response.uploadedIndexMetadata.add((UploadedIndexMetadata) uploadedMetadata);
-            } else if (name.contains(CUSTOM_METADATA)) {
+            } else if (uploadedMetadata.getComponent().contains(CUSTOM_METADATA)) {
                 // component name for custom metadata will look like custom--<metadata-attribute>
                 String custom = name.split(DELIMITER)[0].split(CUSTOM_DELIMITER)[1];
                 response.uploadedCustomMetadataMap.put(
                     custom,
                     new UploadedMetadataAttribute(custom, uploadedMetadata.getUploadedFilename())
                 );
-            } else if (COORDINATION_METADATA.equals(name)) {
+            } else if (COORDINATION_METADATA.equals(uploadedMetadata.getComponent())) {
                 response.uploadedCoordinationMetadata = (UploadedMetadataAttribute) uploadedMetadata;
-            } else if (SETTING_METADATA.equals(name)) {
+            } else if (SETTING_METADATA.equals(uploadedMetadata.getComponent())) {
                 response.uploadedSettingsMetadata = (UploadedMetadataAttribute) uploadedMetadata;
-            } else if (TEMPLATES_METADATA.equals(name)) {
+            } else if (TEMPLATES_METADATA.equals(uploadedMetadata.getComponent())) {
                 response.uploadedTemplatesMetadata = (UploadedMetadataAttribute) uploadedMetadata;
             } else if (DISCOVERY_NODES.equals(uploadedMetadata.getComponent())) {
                 response.uploadedDiscoveryNodes = (UploadedMetadataAttribute) uploadedMetadata;
             } else if (CLUSTER_BLOCKS.equals(uploadedMetadata.getComponent())) {
                 response.uploadedClusterBlocks = (UploadedMetadataAttribute) uploadedMetadata;
             } else {
-                throw new IllegalStateException("Unknown metadata component name " + name);
+                throw new IllegalStateException("Unexpected metadata component " + uploadedMetadata.getComponent());
             }
         });
         return response;
@@ -681,8 +670,6 @@
             return null;
         }
         assert previousManifest != null : "Last cluster metadata manifest is not set";
-        logger.info("MARKING LAST STATE COMMIITTED");
-
         ClusterMetadataManifest committedManifest = remoteManifestManager.uploadManifest(
             clusterState,
             previousManifest.getIndices(),
@@ -944,7 +931,6 @@
      * This method take a map of manifests for different cluster UUIDs and removes the
      * manifest of a cluster UUID if the latest metadata for that cluster UUID is equivalent
      * to the latest metadata of its previous UUID.
-     *
      * @return Trimmed map of manifests
      */
     private Map<String, ClusterMetadataManifest> trimClusterUUIDs(
@@ -1008,23 +994,9 @@
     }
 
     /**
-     * Exception for Remote state transfer.
-     */
-    public static class RemoteStateTransferException extends RuntimeException {
-
-        public RemoteStateTransferException(String errorDesc) {
-            super(errorDesc);
-        }
-
-        public RemoteStateTransferException(String errorDesc, Throwable cause) {
-            super(errorDesc, cause);
-        }
-    }
-
-    /**
      * Purges all remote cluster state against provided cluster UUIDs
      *
-     * @param clusterName  name of the cluster
+     * @param clusterName name of the cluster
      * @param clusterUUIDs clusteUUIDs for which the remote state needs to be purged
      */
     void deleteStaleUUIDsClusterMetadata(String clusterName, List<String> clusterUUIDs) {
@@ -1057,8 +1029,8 @@
     /**
      * Deletes older than last {@code versionsToRetain} manifests. Also cleans up unreferenced IndexMetadata associated with older manifests
      *
-     * @param clusterName       name of the cluster
-     * @param clusterUUID       uuid of cluster state to refer to in remote
+     * @param clusterName name of the cluster
+     * @param clusterUUID uuid of cluster state to refer to in remote
      * @param manifestsToRetain no of latest manifest files to keep in remote
      */
     // package private for testing
@@ -1227,8 +1199,7 @@
 
     /**
      * Purges all remote cluster state against provided cluster UUIDs
-     *
-     * @param clusterState      current state of the cluster
+     * @param clusterState current state of the cluster
      * @param committedManifest last committed ClusterMetadataManifest
      */
     public void deleteStaleClusterUUIDs(ClusterState clusterState, ClusterMetadataManifest committedManifest) {

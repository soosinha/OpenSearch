/*
 * SPDX-License-Identifier: Apache-2.0
 *
 * The OpenSearch Contributors require contributions made to
 * this file be licensed under the Apache-2.0 license or a
 * compatible open source license.
 */

package org.opensearch.gateway.remote;

import org.apache.logging.log4j.LogManager;
import org.apache.logging.log4j.Logger;
import org.apache.logging.log4j.message.ParameterizedMessage;
import org.opensearch.Version;
import org.opensearch.action.LatchedActionListener;
import org.opensearch.cluster.ClusterState;
import org.opensearch.cluster.coordination.CoordinationMetadata;
import org.opensearch.cluster.metadata.IndexMetadata;
import org.opensearch.cluster.metadata.Metadata;
import org.opensearch.cluster.metadata.TemplatesMetadata;
import org.opensearch.common.CheckedRunnable;
import org.opensearch.common.Nullable;
import org.opensearch.common.blobstore.BlobContainer;
import org.opensearch.common.blobstore.BlobMetadata;
import org.opensearch.common.blobstore.BlobPath;
import org.opensearch.common.settings.ClusterSettings;
import org.opensearch.common.settings.Setting;
import org.opensearch.common.settings.Setting.Property;
import org.opensearch.common.settings.Settings;
import org.opensearch.common.unit.TimeValue;
import org.opensearch.common.util.io.IOUtils;
import org.opensearch.core.action.ActionListener;
import org.opensearch.core.xcontent.ToXContent;
import org.opensearch.gateway.remote.ClusterMetadataManifest.UploadedIndexMetadata;
import org.opensearch.gateway.remote.ClusterMetadataManifest.UploadedMetadataAttribute;
import org.opensearch.index.remote.RemoteStoreUtils;
import org.opensearch.index.translog.transfer.BlobStoreTransferService;
import org.opensearch.node.Node;
import org.opensearch.node.remotestore.RemoteStoreNodeAttribute;
import org.opensearch.repositories.RepositoriesService;
import org.opensearch.repositories.Repository;
import org.opensearch.repositories.blobstore.BlobStoreRepository;
import org.opensearch.repositories.blobstore.ChecksumBlobStoreFormat;
import org.opensearch.threadpool.ThreadPool;

import java.io.Closeable;
import java.io.IOException;
import java.nio.charset.StandardCharsets;
import java.util.ArrayList;
import java.util.Base64;
import java.util.Collections;
import java.util.HashMap;
import java.util.HashSet;
import java.util.List;
import java.util.Locale;
import java.util.Map;
import java.util.Objects;
import java.util.Optional;
import java.util.Set;
import java.util.concurrent.CountDownLatch;
import java.util.concurrent.TimeUnit;
import java.util.concurrent.atomic.AtomicBoolean;
import java.util.concurrent.atomic.AtomicReference;
import java.util.function.Function;
import java.util.function.LongSupplier;
import java.util.function.Supplier;
import java.util.stream.Collectors;

import static java.util.Objects.requireNonNull;
import static org.opensearch.gateway.PersistedClusterStateService.SLOW_WRITE_LOGGING_THRESHOLD;
import static org.opensearch.node.remotestore.RemoteStoreNodeAttribute.isRemoteStoreClusterStateEnabled;

/**
 * A Service which provides APIs to upload and download cluster metadata from remote store.
 *
 * @opensearch.internal
 */
public class RemoteClusterStateService implements Closeable {

    public static final String METADATA_NAME_FORMAT = "%s.dat";

    public static final String METADATA_MANIFEST_NAME_FORMAT = "%s";

    public static final int RETAINED_MANIFESTS = 10;

    public static final String DELIMITER = "__";
    public static final String CUSTOM_DELIMITER = "--";

    private static final Logger logger = LogManager.getLogger(RemoteClusterStateService.class);

    public static final TimeValue INDEX_METADATA_UPLOAD_TIMEOUT_DEFAULT = TimeValue.timeValueMillis(20000);

    public static final TimeValue GLOBAL_METADATA_UPLOAD_TIMEOUT_DEFAULT = TimeValue.timeValueMillis(20000);

    public static final TimeValue METADATA_MANIFEST_UPLOAD_TIMEOUT_DEFAULT = TimeValue.timeValueMillis(20000);

    public static final Setting<TimeValue> INDEX_METADATA_UPLOAD_TIMEOUT_SETTING = Setting.timeSetting(
        "cluster.remote_store.state.index_metadata.upload_timeout",
        INDEX_METADATA_UPLOAD_TIMEOUT_DEFAULT,
        Setting.Property.Dynamic,
        Setting.Property.NodeScope
    );

    public static final Setting<TimeValue> GLOBAL_METADATA_UPLOAD_TIMEOUT_SETTING = Setting.timeSetting(
        "cluster.remote_store.state.global_metadata.upload_timeout",
        GLOBAL_METADATA_UPLOAD_TIMEOUT_DEFAULT,
        Setting.Property.Dynamic,
        Setting.Property.NodeScope
    );

    public static final Setting<TimeValue> METADATA_MANIFEST_UPLOAD_TIMEOUT_SETTING = Setting.timeSetting(
        "cluster.remote_store.state.metadata_manifest.upload_timeout",
        METADATA_MANIFEST_UPLOAD_TIMEOUT_DEFAULT,
        Setting.Property.Dynamic,
        Setting.Property.NodeScope
    );

    public static final ChecksumBlobStoreFormat<IndexMetadata> INDEX_METADATA_FORMAT = new ChecksumBlobStoreFormat<>(
        "index-metadata",
        METADATA_NAME_FORMAT,
        IndexMetadata::fromXContent
    );

    public static final ChecksumBlobStoreFormat<Metadata> GLOBAL_METADATA_FORMAT = new ChecksumBlobStoreFormat<>(
        "metadata",
        METADATA_NAME_FORMAT,
        Metadata::fromXContent
    );

    public static final ChecksumBlobStoreFormat<CoordinationMetadata> COORDINATION_METADATA_FORMAT = new ChecksumBlobStoreFormat<>(
        "coordination",
        METADATA_NAME_FORMAT,
        CoordinationMetadata::fromXContent
    );

    public static final ChecksumBlobStoreFormat<Settings> SETTINGS_METADATA_FORMAT = new ChecksumBlobStoreFormat<>(
        "settings",
        METADATA_NAME_FORMAT,
        Settings::fromXContent
    );

    public static final ChecksumBlobStoreFormat<TemplatesMetadata> TEMPLATES_METADATA_FORMAT = new ChecksumBlobStoreFormat<>(
        "templates",
        METADATA_NAME_FORMAT,
        TemplatesMetadata::fromXContent
    );

    public static final ChecksumBlobStoreFormat<Metadata.Custom> CUSTOM_METADATA_FORMAT = new ChecksumBlobStoreFormat<>(
        "custom",
        METADATA_NAME_FORMAT,
        Metadata.Custom::fromXContent
    );

    /**
     * Manifest format compatible with older codec v0, where codec version was missing.
     */
    public static final ChecksumBlobStoreFormat<ClusterMetadataManifest> CLUSTER_METADATA_MANIFEST_FORMAT_V0 =
        new ChecksumBlobStoreFormat<>("cluster-metadata-manifest", METADATA_MANIFEST_NAME_FORMAT, ClusterMetadataManifest::fromXContentV0);

    /**
     * Manifest format compatible with older codec v1, where global metadata was missing.
     */
    public static final ChecksumBlobStoreFormat<ClusterMetadataManifest> CLUSTER_METADATA_MANIFEST_FORMAT_V1 =
        new ChecksumBlobStoreFormat<>("cluster-metadata-manifest", METADATA_MANIFEST_NAME_FORMAT, ClusterMetadataManifest::fromXContentV1);

    /**
     * Manifest format compatible with codec v2, where we introduced codec versions/global metadata.
     */
    public static final ChecksumBlobStoreFormat<ClusterMetadataManifest> CLUSTER_METADATA_MANIFEST_FORMAT = new ChecksumBlobStoreFormat<>(
        "cluster-metadata-manifest",
        METADATA_MANIFEST_NAME_FORMAT,
        ClusterMetadataManifest::fromXContent
    );

    /**
     * Used to specify if cluster state metadata should be published to remote store
     */
    public static final Setting<Boolean> REMOTE_CLUSTER_STATE_ENABLED_SETTING = Setting.boolSetting(
        "cluster.remote_store.state.enabled",
        false,
        Property.NodeScope,
        Property.Final
    );

    public static final String CLUSTER_STATE_PATH_TOKEN = "cluster-state";
    public static final String INDEX_PATH_TOKEN = "index";
    public static final String GLOBAL_METADATA_PATH_TOKEN = "global-metadata";
    public static final String MANIFEST_PATH_TOKEN = "manifest";
    public static final String MANIFEST_FILE_PREFIX = "manifest";
    public static final String METADATA_FILE_PREFIX = "metadata";
    public static final String COORDINATION_METADATA = "coordination";
    public static final String SETTING_METADATA = "settings";
    public static final String TEMPLATES_METADATA = "templates";
    public static final String CUSTOM_METADATA = "custom";
    public static final int SPLITED_MANIFEST_FILE_LENGTH = 6; // file name manifest__term__version__C/P__timestamp__codecversion

    private final String nodeId;
    private final Supplier<RepositoriesService> repositoriesService;
    private final Settings settings;
    private final LongSupplier relativeTimeNanosSupplier;
    private final ThreadPool threadpool;
    private final List<IndexMetadataUploadListener> indexMetadataUploadListeners;
    private BlobStoreRepository blobStoreRepository;
    private BlobStoreTransferService blobStoreTransferService;
    private volatile TimeValue slowWriteLoggingThreshold;

    private volatile TimeValue indexMetadataUploadTimeout;
    private volatile TimeValue globalMetadataUploadTimeout;
    private volatile TimeValue metadataManifestUploadTimeout;

    private final AtomicBoolean deleteStaleMetadataRunning = new AtomicBoolean(false);
    private final RemotePersistenceStats remoteStateStats;
    public static final int INDEX_METADATA_CURRENT_CODEC_VERSION = 1;
    public static final int MANIFEST_CURRENT_CODEC_VERSION = ClusterMetadataManifest.CODEC_V2;
    public static final int GLOBAL_METADATA_CURRENT_CODEC_VERSION = 1;

    // ToXContent Params with gateway mode.
    // We are using gateway context mode to persist all custom metadata.
    public static final ToXContent.Params FORMAT_PARAMS;

    static {
        Map<String, String> params = new HashMap<>(1);
        params.put(Metadata.CONTEXT_MODE_PARAM, Metadata.CONTEXT_MODE_GATEWAY);
        FORMAT_PARAMS = new ToXContent.MapParams(params);
    }

    public RemoteClusterStateService(
        String nodeId,
        Supplier<RepositoriesService> repositoriesService,
        Settings settings,
        ClusterSettings clusterSettings,
        LongSupplier relativeTimeNanosSupplier,
        ThreadPool threadPool,
        List<IndexMetadataUploadListener> indexMetadataUploadListeners
    ) {
        assert isRemoteStoreClusterStateEnabled(settings) : "Remote cluster state is not enabled";
        this.nodeId = nodeId;
        this.repositoriesService = repositoriesService;
        this.settings = settings;
        this.relativeTimeNanosSupplier = relativeTimeNanosSupplier;
        this.threadpool = threadPool;
        this.slowWriteLoggingThreshold = clusterSettings.get(SLOW_WRITE_LOGGING_THRESHOLD);
        this.indexMetadataUploadTimeout = clusterSettings.get(INDEX_METADATA_UPLOAD_TIMEOUT_SETTING);
        this.globalMetadataUploadTimeout = clusterSettings.get(GLOBAL_METADATA_UPLOAD_TIMEOUT_SETTING);
        this.metadataManifestUploadTimeout = clusterSettings.get(METADATA_MANIFEST_UPLOAD_TIMEOUT_SETTING);
        clusterSettings.addSettingsUpdateConsumer(SLOW_WRITE_LOGGING_THRESHOLD, this::setSlowWriteLoggingThreshold);
        clusterSettings.addSettingsUpdateConsumer(INDEX_METADATA_UPLOAD_TIMEOUT_SETTING, this::setIndexMetadataUploadTimeout);
        clusterSettings.addSettingsUpdateConsumer(GLOBAL_METADATA_UPLOAD_TIMEOUT_SETTING, this::setGlobalMetadataUploadTimeout);
        clusterSettings.addSettingsUpdateConsumer(METADATA_MANIFEST_UPLOAD_TIMEOUT_SETTING, this::setMetadataManifestUploadTimeout);
        this.remoteStateStats = new RemotePersistenceStats();
        this.indexMetadataUploadListeners = indexMetadataUploadListeners;
    }

    private BlobStoreTransferService getBlobStoreTransferService() {
        if (blobStoreTransferService == null) {
            blobStoreTransferService = new BlobStoreTransferService(blobStoreRepository.blobStore(), threadpool);
        }
        return blobStoreTransferService;
    }

    /**
     * This method uploads entire cluster state metadata to the configured blob store. For now only index metadata upload is supported. This method should be
     * invoked by the elected cluster manager when the remote cluster state is enabled.
     *
     * @return A manifest object which contains the details of uploaded entity metadata.
     */
    @Nullable
    public ClusterMetadataManifest writeFullMetadata(ClusterState clusterState, String previousClusterUUID) throws IOException {
        final long startTimeNanos = relativeTimeNanosSupplier.getAsLong();
        if (clusterState.nodes().isLocalNodeElectedClusterManager() == false) {
            logger.error("Local node is not elected cluster manager. Exiting");
            return null;
        }

        List<IndexMetadata> indexMetadataList = new ArrayList<>(clusterState.metadata().indices().values());
        UploadedMetadataResults uploadedMetadataResults = writeMetadataInParallel(
            clusterState,
<<<<<<< HEAD
            indexMetadataList,
            ClusterState.UNKNOWN_UUID.equals(previousClusterUUID) ? indexMetadataList : Collections.emptyList(),
            clusterState.metadata().customs(),
            true,
            true,
            true
=======
            toUpload,
            Collections.emptyMap()
>>>>>>> 1f406dbe
        );
        final ClusterMetadataManifest manifest = uploadManifest(
            clusterState,
            uploadedMetadataResults.uploadedIndexMetadata,
            previousClusterUUID,
            uploadedMetadataResults.uploadedCoordinationMetadata,
            uploadedMetadataResults.uploadedSettingsMetadata,
            uploadedMetadataResults.uploadedTemplatesMetadata,
            uploadedMetadataResults.uploadedCustomMetadataMap,
            false
        );
        final long durationMillis = TimeValue.nsecToMSec(relativeTimeNanosSupplier.getAsLong() - startTimeNanos);
        remoteStateStats.stateSucceeded();
        remoteStateStats.stateTook(durationMillis);
        if (durationMillis >= slowWriteLoggingThreshold.getMillis()) {
            logger.warn(
                "writing cluster state took [{}ms] which is above the warn threshold of [{}]; " + "wrote full state with [{}] indices",
                durationMillis,
                slowWriteLoggingThreshold,
                uploadedMetadataResults.uploadedIndexMetadata.size()
            );
        } else {
            logger.info(
                "writing cluster state took [{}ms]; " + "wrote full state with [{}] indices and global metadata",
                durationMillis,
                uploadedMetadataResults.uploadedIndexMetadata.size()
            );
        }
        return manifest;
    }

    /**
     * This method uploads the diff between the previous cluster state and the current cluster state. The previous manifest file is needed to create the new
     * manifest. The new manifest file is created by using the unchanged metadata from the previous manifest and the new metadata changes from the current
     * cluster state.
     *
     * @return The uploaded ClusterMetadataManifest file
     */
    @Nullable
    public ClusterMetadataManifest writeIncrementalMetadata(
        ClusterState previousClusterState,
        ClusterState clusterState,
        ClusterMetadataManifest previousManifest
    ) throws IOException {
        final long startTimeNanos = relativeTimeNanosSupplier.getAsLong();
        if (clusterState.nodes().isLocalNodeElectedClusterManager() == false) {
            logger.error("Local node is not elected cluster manager. Exiting");
            return null;
        }
        assert previousClusterState.metadata().coordinationMetadata().term() == clusterState.metadata().coordinationMetadata().term();

        // Write Global Metadata

        final boolean updateCoordinationMetadata = Metadata.isCoordinationMetadataEqual(
            previousClusterState.metadata(),
            clusterState.metadata()
        ) == false;
        final boolean updateSettingsMetadata = Metadata.isSettingsMetadataEqual(
            previousClusterState.metadata(),
            clusterState.metadata()
        ) == false;
        final boolean updateTemplatesMetadata = Metadata.isTemplatesMetadataEqual(
            previousClusterState.metadata(),
            clusterState.metadata()
        ) == false;
        final Map<String, UploadedMetadataAttribute> previousStateCustomMap = new HashMap<>(previousManifest.getCustomMetadataMap());
        final Map<String, Metadata.Custom> customsToUpload = getUpdatedCustoms(clusterState, previousClusterState);
        final Map<String, UploadedMetadataAttribute> allUploadedCustomMap = new HashMap<>(previousManifest.getCustomMetadataMap());
        for (final String custom : clusterState.metadata().customs().keySet()) {
            // remove all the customs which are present currently
            previousStateCustomMap.remove(custom);
        }

        // Write Index Metadata
        final Map<String, IndexMetadata> previousStateIndexMetadataByName = new HashMap<>();
        for (final IndexMetadata indexMetadata : previousClusterState.metadata().indices().values()) {
            previousStateIndexMetadataByName.put(indexMetadata.getIndex().getName(), indexMetadata);
        }

        int numIndicesUpdated = 0;
        int numIndicesUnchanged = 0;
        final Map<String, ClusterMetadataManifest.UploadedIndexMetadata> allUploadedIndexMetadata = previousManifest.getIndices()
            .stream()
            .collect(Collectors.toMap(UploadedIndexMetadata::getIndexName, Function.identity()));

        List<IndexMetadata> toUpload = new ArrayList<>();
        // We prepare a map that contains the previous index metadata for the indexes for which version has changed.
        Map<String, IndexMetadata> prevIndexMetadataByName = new HashMap<>();
        for (final IndexMetadata indexMetadata : clusterState.metadata().indices().values()) {
            String indexName = indexMetadata.getIndex().getName();
            final IndexMetadata prevIndexMetadata = previousStateIndexMetadataByName.get(indexName);
            Long previousVersion = prevIndexMetadata != null ? prevIndexMetadata.getVersion() : null;
            if (previousVersion == null || indexMetadata.getVersion() != previousVersion) {
                logger.debug(
                    "updating metadata for [{}], changing version from [{}] to [{}]",
                    indexMetadata.getIndex(),
                    previousVersion,
                    indexMetadata.getVersion()
                );
                numIndicesUpdated++;
                toUpload.add(indexMetadata);
                prevIndexMetadataByName.put(indexName, prevIndexMetadata);
            } else {
                numIndicesUnchanged++;
            }
            previousStateIndexMetadataByName.remove(indexMetadata.getIndex().getName());
        }
        UploadedMetadataResults uploadedMetadataResults;
        boolean firstUpload = !previousManifest.hasMetadataAttributesFiles();
        // For migration case from codec V0 or V1 to V2, we have added null check on metadata attribute files,
        // If file is empty and codec is 1 then write global metadata.
        if (firstUpload) {
            uploadedMetadataResults = writeMetadataInParallel(
                clusterState,
                toUpload,
                newIndexMetadataList,
                clusterState.metadata().customs(),
                true,
                true,
                true
            );
        } else {
            uploadedMetadataResults = writeMetadataInParallel(
                clusterState,
                toUpload,
                newIndexMetadataList,
                customsToUpload,
                updateCoordinationMetadata,
                updateSettingsMetadata,
                updateTemplatesMetadata
            );
        }

<<<<<<< HEAD
        // update the map if the metadata was uploaded
        uploadedMetadataResults.uploadedIndexMetadata.forEach(
            uploadedIndexMetadata -> allUploadedIndexMetadata.put(uploadedIndexMetadata.getIndexName(), uploadedIndexMetadata)
        );
        allUploadedCustomMap.putAll(uploadedMetadataResults.uploadedCustomMetadataMap);
        // remove the data for removed custom/indices
        previousStateCustomMap.keySet().forEach(allUploadedCustomMap::remove);
        previousStateIndexMetadataVersionByName.keySet().forEach(allUploadedIndexMetadata::remove);
=======
        List<UploadedIndexMetadata> uploadedIndexMetadataList = writeIndexMetadataParallel(clusterState, toUpload, prevIndexMetadataByName);
        uploadedIndexMetadataList.forEach(
            uploadedIndexMetadata -> allUploadedIndexMetadata.put(uploadedIndexMetadata.getIndexName(), uploadedIndexMetadata)
        );

        for (String removedIndexName : previousStateIndexMetadataByName.keySet()) {
            allUploadedIndexMetadata.remove(removedIndexName);
        }
>>>>>>> 1f406dbe
        final ClusterMetadataManifest manifest = uploadManifest(
            clusterState,
            new ArrayList<>(allUploadedIndexMetadata.values()),
            previousManifest.getPreviousClusterUUID(),
            firstUpload || updateCoordinationMetadata
                ? uploadedMetadataResults.uploadedCoordinationMetadata
                : previousManifest.getCoordinationMetadata(),
            firstUpload || updateSettingsMetadata
                ? uploadedMetadataResults.uploadedSettingsMetadata
                : previousManifest.getSettingsMetadata(),
            firstUpload || updateTemplatesMetadata
                ? uploadedMetadataResults.uploadedTemplatesMetadata
                : previousManifest.getTemplatesMetadata(),
            firstUpload || !customsToUpload.isEmpty() ? allUploadedCustomMap : previousManifest.getCustomMetadataMap(),
            false
        );
        deleteStaleClusterMetadata(clusterState.getClusterName().value(), clusterState.metadata().clusterUUID(), RETAINED_MANIFESTS);

        final long durationMillis = TimeValue.nsecToMSec(relativeTimeNanosSupplier.getAsLong() - startTimeNanos);
        remoteStateStats.stateSucceeded();
        remoteStateStats.stateTook(durationMillis);
        if (durationMillis >= slowWriteLoggingThreshold.getMillis()) {
            logger.warn(
                "writing cluster state took [{}ms] which is above the warn threshold of [{}]; "
                    + "wrote  metadata for [{}] indices and skipped [{}] unchanged indices, coordination metadata updated : [{}], "
                    + "settings metadata updated : [{}], templates metadata updated : [{}], custom metadata updated : [{}]",
                durationMillis,
                slowWriteLoggingThreshold,
                numIndicesUpdated,
                numIndicesUnchanged,
                updateCoordinationMetadata,
                updateSettingsMetadata,
                updateTemplatesMetadata,
                customsToUpload.size()
            );
        } else {
            logger.info(
                "writing cluster state for version [{}] took [{}ms]; "
                    + "wrote metadata for [{}] indices and skipped [{}] unchanged indices, coordination metadata updated : [{}], "
                    + "settings metadata updated : [{}], templates metadata updated : [{}], custom metadata updated : [{}]",
                manifest.getStateVersion(),
                durationMillis,
                numIndicesUpdated,
                numIndicesUnchanged,
                updateCoordinationMetadata,
                updateSettingsMetadata,
                updateTemplatesMetadata,
                customsToUpload.size()
            );
        }
        return manifest;
    }

    private UploadedMetadataResults writeMetadataInParallel(
        ClusterState clusterState,
<<<<<<< HEAD
        List<IndexMetadata> indexToUpload,
        List<IndexMetadata> newIndexMetadataList,
        Map<String, Metadata.Custom> customToUpload,
        boolean uploadCoordinationMetadata,
        boolean uploadSettingsMetadata,
        boolean uploadTemplateMetadata
=======
        List<IndexMetadata> toUpload,
        Map<String, IndexMetadata> prevIndexMetadataByName
>>>>>>> 1f406dbe
    ) throws IOException {
        int totalUploadTasks = indexToUpload.size() + newIndexMetadataList.size() + customToUpload.size() + (uploadCoordinationMetadata
            ? 1
            : 0) + (uploadSettingsMetadata ? 1 : 0) + (uploadTemplateMetadata ? 1 : 0);
        CountDownLatch latch = new CountDownLatch(totalUploadTasks);
        Map<String, CheckedRunnable<IOException>> uploadTasks = new HashMap<>(totalUploadTasks);
        Map<String, ClusterMetadataManifest.UploadedMetadata> results = new HashMap<>(totalUploadTasks);
        List<Exception> exceptionList = Collections.synchronizedList(new ArrayList<>(totalUploadTasks));

        LatchedActionListener<ClusterMetadataManifest.UploadedMetadata> listener = new LatchedActionListener<>(
            ActionListener.wrap((ClusterMetadataManifest.UploadedMetadata uploadedMetadata) -> {
                logger.trace(String.format(Locale.ROOT, "Metadata component %s uploaded successfully.", uploadedMetadata.getComponent()));
                results.put(uploadedMetadata.getComponent(), uploadedMetadata);
            }, ex -> {
                logger.error(
                    () -> new ParameterizedMessage("Exception during transfer of Metadata Fragment to Remote {}", ex.getMessage()),
                    ex
                );
                exceptionList.add(ex);
            }),
            latch
        );

        if (uploadSettingsMetadata) {
            uploadTasks.put(
                SETTING_METADATA,
                getAsyncMetadataWriteAction(
                    clusterState,
                    SETTING_METADATA,
                    SETTINGS_METADATA_FORMAT,
                    clusterState.metadata().persistentSettings(),
                    listener
                )
            );
        }
        if (uploadCoordinationMetadata) {
            uploadTasks.put(
                COORDINATION_METADATA,
                getAsyncMetadataWriteAction(
                    clusterState,
                    COORDINATION_METADATA,
                    COORDINATION_METADATA_FORMAT,
                    clusterState.metadata().coordinationMetadata(),
                    listener
                )
            );
        }
        if (uploadTemplateMetadata) {
            uploadTasks.put(
                TEMPLATES_METADATA,
                getAsyncMetadataWriteAction(
                    clusterState,
                    TEMPLATES_METADATA,
                    TEMPLATES_METADATA_FORMAT,
                    clusterState.metadata().templatesMetadata(),
                    listener
                )
            );
        }
        customToUpload.forEach((key, value) -> {
            String customComponent = String.join(CUSTOM_DELIMITER, CUSTOM_METADATA, key);
            uploadTasks.put(
                customComponent,
                getAsyncMetadataWriteAction(clusterState, customComponent, CUSTOM_METADATA_FORMAT, value, listener)
            );
        });
        indexToUpload.forEach(indexMetadata -> {
            uploadTasks.put(indexMetadata.getIndexName(), getIndexMetadataAsyncAction(clusterState, indexMetadata, listener));
        });

        // start async upload of all required metadata files
        for (CheckedRunnable<IOException> uploadTask : uploadTasks.values()) {
            uploadTask.run();
        }

        invokeIndexMetadataUploadListeners(toUpload, prevIndexMetadataByName, latch, exceptionList);

        try {
            if (latch.await(getGlobalMetadataUploadTimeout().millis(), TimeUnit.MILLISECONDS) == false) {
                // TODO: We should add metrics where transfer is timing out. [Issue: #10687]
                RemoteStateTransferException ex = new RemoteStateTransferException(
                    String.format(
                        Locale.ROOT,
                        "Timed out waiting for transfer of following metadata to complete - %s",
                        String.join(", ", uploadTasks.keySet())
                    )
                );
                exceptionList.forEach(ex::addSuppressed);
                throw ex;
            }
        } catch (InterruptedException ex) {
            exceptionList.forEach(ex::addSuppressed);
            RemoteStateTransferException exception = new RemoteStateTransferException(
                String.format(
                    Locale.ROOT,
                    "Timed out waiting for transfer of metadata to complete - %s",
                    String.join(", ", uploadTasks.keySet())
                ),
                ex
            );
            Thread.currentThread().interrupt();
            throw exception;
        }
        if (!exceptionList.isEmpty()) {
            RemoteStateTransferException exception = new RemoteStateTransferException(
                String.format(
                    Locale.ROOT,
                    "Exception during transfer of following metadata to Remote - %s",
                    String.join(", ", uploadTasks.keySet())
                )
            );
            exceptionList.forEach(exception::addSuppressed);
            throw exception;
        }
        UploadedMetadataResults response = new UploadedMetadataResults();
        results.forEach((name, uploadedMetadata) -> {
            if (uploadedMetadata.getClass().equals(UploadedIndexMetadata.class)) {
                response.uploadedIndexMetadata.add((UploadedIndexMetadata) uploadedMetadata);
            } else if (uploadedMetadata.getComponent().contains(CUSTOM_METADATA)) {
                // component name for custom metadata will look like custom--<metadata-attribute>
                String custom = name.split(DELIMITER)[0].split(CUSTOM_DELIMITER)[1];
                response.uploadedCustomMetadataMap.put(
                    custom,
                    new UploadedMetadataAttribute(custom, uploadedMetadata.getUploadedFilename())
                );
            } else if (COORDINATION_METADATA.equals(uploadedMetadata.getComponent())) {
                response.uploadedCoordinationMetadata = (UploadedMetadataAttribute) uploadedMetadata;
            } else if (SETTING_METADATA.equals(uploadedMetadata.getComponent())) {
                response.uploadedSettingsMetadata = (UploadedMetadataAttribute) uploadedMetadata;
            } else if (TEMPLATES_METADATA.equals(uploadedMetadata.getComponent())) {
                response.uploadedTemplatesMetadata = (UploadedMetadataAttribute) uploadedMetadata;
            } else {
                throw new IllegalStateException("Unexpected metadata component " + uploadedMetadata.getComponent());
            }
        });
        return response;
    }

    /**
     * Invokes the index metadata upload listener but does not wait for the execution to complete.
     */
    private void invokeIndexMetadataUploadListeners(
        List<IndexMetadata> updatedIndexMetadataList,
        Map<String, IndexMetadata> prevIndexMetadataByName,
        CountDownLatch latch,
        List<Exception> exceptionList
    ) {
        for (IndexMetadataUploadListener listener : indexMetadataUploadListeners) {
            String listenerName = listener.getClass().getSimpleName();
            listener.onUpload(
                updatedIndexMetadataList,
                prevIndexMetadataByName,
                getIndexMetadataUploadActionListener(updatedIndexMetadataList, prevIndexMetadataByName, latch, exceptionList, listenerName)
            );
        }

    }

    private ActionListener<Void> getIndexMetadataUploadActionListener(
        List<IndexMetadata> newIndexMetadataList,
        Map<String, IndexMetadata> prevIndexMetadataByName,
        CountDownLatch latch,
        List<Exception> exceptionList,
        String listenerName
    ) {
        long startTime = System.nanoTime();
        return new LatchedActionListener<>(
            ActionListener.wrap(
                ignored -> logger.trace(
                    new ParameterizedMessage(
                        "listener={} : Invoked successfully with indexMetadataList={} prevIndexMetadataList={} tookTimeNs={}",
                        listenerName,
                        newIndexMetadataList,
                        prevIndexMetadataByName.values(),
                        (System.nanoTime() - startTime)
                    )
                ),
                ex -> {
                    logger.error(
                        new ParameterizedMessage(
                            "listener={} : Exception during invocation with indexMetadataList={} prevIndexMetadataList={} tookTimeNs={}",
                            listenerName,
                            newIndexMetadataList,
                            prevIndexMetadataByName.values(),
                            (System.nanoTime() - startTime)
                        ),
                        ex
                    );
                    exceptionList.add(ex);
                }
            ),
            latch
        );
    }

    /**
     * Allows async Upload of IndexMetadata to remote
     *
     * @param clusterState          current ClusterState
     * @param indexMetadata         {@link IndexMetadata} to upload
     * @param latchedActionListener listener to respond back on after upload finishes
     */
    private CheckedRunnable<IOException> getIndexMetadataAsyncAction(
        ClusterState clusterState,
        IndexMetadata indexMetadata,
        LatchedActionListener<ClusterMetadataManifest.UploadedMetadata> latchedActionListener
    ) {
        final BlobContainer indexMetadataContainer = indexMetadataContainer(
            clusterState.getClusterName().value(),
            clusterState.metadata().clusterUUID(),
            indexMetadata.getIndexUUID()
        );
        final String indexMetadataFilename = indexMetadataFileName(indexMetadata);
        ActionListener<Void> completionListener = ActionListener.wrap(
            resp -> latchedActionListener.onResponse(
                new UploadedIndexMetadata(
                    indexMetadata.getIndex().getName(),
                    indexMetadata.getIndexUUID(),
                    indexMetadataContainer.path().buildAsString() + indexMetadataFilename
                )
            ),
            ex -> latchedActionListener.onFailure(new RemoteStateTransferException(indexMetadata.getIndex().toString(), ex))
        );

        return () -> INDEX_METADATA_FORMAT.writeAsyncWithUrgentPriority(
            indexMetadata,
            indexMetadataContainer,
            indexMetadataFilename,
            blobStoreRepository.getCompressor(),
            completionListener,
            FORMAT_PARAMS
        );
    }

    /**
     * Allows async upload of Metadata components to remote
     */

    private CheckedRunnable<IOException> getAsyncMetadataWriteAction(
        ClusterState clusterState,
        String component,
        ChecksumBlobStoreFormat componentMetadataBlobStore,
        ToXContent componentMetadata,
        LatchedActionListener<ClusterMetadataManifest.UploadedMetadata> latchedActionListener
    ) {
        final BlobContainer globalMetadataContainer = globalMetadataContainer(
            clusterState.getClusterName().value(),
            clusterState.metadata().clusterUUID()
        );
        final String componentMetadataFilename = metadataAttributeFileName(component, clusterState.metadata().version());
        ActionListener<Void> completionListener = ActionListener.wrap(
            resp -> latchedActionListener.onResponse(new UploadedMetadataAttribute(component, componentMetadataFilename)),
            ex -> latchedActionListener.onFailure(new RemoteStateTransferException(component, ex))
        );
        return () -> componentMetadataBlobStore.writeAsyncWithUrgentPriority(
            componentMetadata,
            globalMetadataContainer,
            componentMetadataFilename,
            blobStoreRepository.getCompressor(),
            completionListener,
            FORMAT_PARAMS
        );
    }

    @Nullable
    public ClusterMetadataManifest markLastStateAsCommitted(ClusterState clusterState, ClusterMetadataManifest previousManifest)
        throws IOException {
        assert clusterState != null : "Last accepted cluster state is not set";
        if (clusterState.nodes().isLocalNodeElectedClusterManager() == false) {
            logger.error("Local node is not elected cluster manager. Exiting");
            return null;
        }
        assert previousManifest != null : "Last cluster metadata manifest is not set";
        ClusterMetadataManifest committedManifest = uploadManifest(
            clusterState,
            previousManifest.getIndices(),
            previousManifest.getPreviousClusterUUID(),
            previousManifest.getCoordinationMetadata(),
            previousManifest.getSettingsMetadata(),
            previousManifest.getTemplatesMetadata(),
            previousManifest.getCustomMetadataMap(),
            true
        );
        deleteStaleClusterUUIDs(clusterState, committedManifest);
        return committedManifest;
    }

    @Override
    public void close() throws IOException {
        if (blobStoreRepository != null) {
            IOUtils.close(blobStoreRepository);
        }
    }

    public void start() {
        assert isRemoteStoreClusterStateEnabled(settings) == true : "Remote cluster state is not enabled";
        final String remoteStoreRepo = settings.get(
            Node.NODE_ATTRIBUTES.getKey() + RemoteStoreNodeAttribute.REMOTE_STORE_CLUSTER_STATE_REPOSITORY_NAME_ATTRIBUTE_KEY
        );
        assert remoteStoreRepo != null : "Remote Cluster State repository is not configured";
        final Repository repository = repositoriesService.get().repository(remoteStoreRepo);
        assert repository instanceof BlobStoreRepository : "Repository should be instance of BlobStoreRepository";
        blobStoreRepository = (BlobStoreRepository) repository;
    }

    private ClusterMetadataManifest uploadV1Manifest(
        ClusterState clusterState,
        List<UploadedIndexMetadata> uploadedIndexMetadata,
        String previousClusterUUID,
        String globalMetadataFileName,
        boolean committed
    ) throws IOException {
        synchronized (this) {
            final String manifestFileName = getManifestFileName(
                clusterState.term(),
                clusterState.version(),
                committed,
                ClusterMetadataManifest.CODEC_V1
            );
            ClusterMetadataManifest manifest = ClusterMetadataManifest.builder()
                .clusterTerm(clusterState.term())
                .stateVersion(clusterState.getVersion())
                .clusterUUID(clusterState.metadata().clusterUUID())
                .stateUUID(clusterState.stateUUID())
                .opensearchVersion(Version.CURRENT)
                .nodeId(nodeId)
                .committed(committed)
                .codecVersion(ClusterMetadataManifest.CODEC_V1)
                .globalMetadataFileName(globalMetadataFileName)
                .indices(uploadedIndexMetadata)
                .previousClusterUUID(previousClusterUUID)
                .clusterUUIDCommitted(clusterState.metadata().clusterUUIDCommitted())
                .build();
            writeMetadataManifest(clusterState.getClusterName().value(), clusterState.metadata().clusterUUID(), manifest, manifestFileName);
            return manifest;
        }
    }

    private ClusterMetadataManifest uploadManifest(
        ClusterState clusterState,
        List<UploadedIndexMetadata> uploadedIndexMetadata,
        String previousClusterUUID,
        UploadedMetadataAttribute uploadedCoordinationMetadata,
        UploadedMetadataAttribute uploadedSettingsMetadata,
        UploadedMetadataAttribute uploadedTemplatesMetadata,
        Map<String, UploadedMetadataAttribute> uploadedCustomMetadataMap,
        boolean committed
    ) throws IOException {
        synchronized (this) {
            final String manifestFileName = getManifestFileName(
                clusterState.term(),
                clusterState.version(),
                committed,
                MANIFEST_CURRENT_CODEC_VERSION
            );
            final ClusterMetadataManifest manifest = new ClusterMetadataManifest(
                clusterState.term(),
                clusterState.getVersion(),
                clusterState.metadata().clusterUUID(),
                clusterState.stateUUID(),
                Version.CURRENT,
                nodeId,
                committed,
                MANIFEST_CURRENT_CODEC_VERSION,
                null,
                uploadedIndexMetadata,
                previousClusterUUID,
                clusterState.metadata().clusterUUIDCommitted(),
                uploadedCoordinationMetadata,
                uploadedSettingsMetadata,
                uploadedTemplatesMetadata,
                uploadedCustomMetadataMap
            );
            writeMetadataManifest(clusterState.getClusterName().value(), clusterState.metadata().clusterUUID(), manifest, manifestFileName);
            return manifest;
        }
    }

    private void writeMetadataManifest(String clusterName, String clusterUUID, ClusterMetadataManifest uploadManifest, String fileName)
        throws IOException {
        AtomicReference<String> result = new AtomicReference<String>();
        AtomicReference<Exception> exceptionReference = new AtomicReference<Exception>();

        final BlobContainer metadataManifestContainer = manifestContainer(clusterName, clusterUUID);

        // latch to wait until upload is not finished
        CountDownLatch latch = new CountDownLatch(1);

        LatchedActionListener completionListener = new LatchedActionListener<>(ActionListener.wrap(resp -> {
            logger.trace(String.format(Locale.ROOT, "Manifest file uploaded successfully."));
        }, ex -> { exceptionReference.set(ex); }), latch);

        getClusterMetadataManifestBlobStoreFormat(fileName).writeAsyncWithUrgentPriority(
            uploadManifest,
            metadataManifestContainer,
            fileName,
            blobStoreRepository.getCompressor(),
            completionListener,
            FORMAT_PARAMS
        );

        try {
            if (latch.await(getMetadataManifestUploadTimeout().millis(), TimeUnit.MILLISECONDS) == false) {
                RemoteStateTransferException ex = new RemoteStateTransferException(
                    String.format(Locale.ROOT, "Timed out waiting for transfer of manifest file to complete")
                );
                throw ex;
            }
        } catch (InterruptedException ex) {
            RemoteStateTransferException exception = new RemoteStateTransferException(
                String.format(Locale.ROOT, "Timed out waiting for transfer of manifest file to complete - %s"),
                ex
            );
            Thread.currentThread().interrupt();
            throw exception;
        }
        if (exceptionReference.get() != null) {
            throw new RemoteStateTransferException(exceptionReference.get().getMessage(), exceptionReference.get());
        }
        logger.debug(
            "Metadata manifest file [{}] written during [{}] phase. ",
            fileName,
            uploadManifest.isCommitted() ? "commit" : "publish"
        );
    }

    private BlobContainer indexMetadataContainer(String clusterName, String clusterUUID, String indexUUID) {
        // 123456789012_test-cluster/cluster-state/dsgYj10Nkso7/index/ftqsCnn9TgOX
        return blobStoreRepository.blobStore()
            .blobContainer(getCusterMetadataBasePath(clusterName, clusterUUID).add(INDEX_PATH_TOKEN).add(indexUUID));
    }

    private BlobContainer globalMetadataContainer(String clusterName, String clusterUUID) {
        // 123456789012_test-cluster/cluster-state/dsgYj10Nkso7/global-metadata/
        return blobStoreRepository.blobStore()
            .blobContainer(getCusterMetadataBasePath(clusterName, clusterUUID).add(GLOBAL_METADATA_PATH_TOKEN));
    }

    private BlobContainer manifestContainer(String clusterName, String clusterUUID) {
        // 123456789012_test-cluster/cluster-state/dsgYj10Nkso7/manifest
        return blobStoreRepository.blobStore().blobContainer(getManifestFolderPath(clusterName, clusterUUID));
    }

    private BlobPath getCusterMetadataBasePath(String clusterName, String clusterUUID) {
        return blobStoreRepository.basePath().add(encodeString(clusterName)).add(CLUSTER_STATE_PATH_TOKEN).add(clusterUUID);
    }

    private BlobContainer clusterUUIDContainer(String clusterName) {
        return blobStoreRepository.blobStore()
            .blobContainer(
                blobStoreRepository.basePath()
                    .add(Base64.getUrlEncoder().withoutPadding().encodeToString(clusterName.getBytes(StandardCharsets.UTF_8)))
                    .add(CLUSTER_STATE_PATH_TOKEN)
            );
    }

    private void setSlowWriteLoggingThreshold(TimeValue slowWriteLoggingThreshold) {
        this.slowWriteLoggingThreshold = slowWriteLoggingThreshold;
    }

    private void setIndexMetadataUploadTimeout(TimeValue newIndexMetadataUploadTimeout) {
        this.indexMetadataUploadTimeout = newIndexMetadataUploadTimeout;
    }

    private void setGlobalMetadataUploadTimeout(TimeValue newGlobalMetadataUploadTimeout) {
        this.globalMetadataUploadTimeout = newGlobalMetadataUploadTimeout;
    }

    private void setMetadataManifestUploadTimeout(TimeValue newMetadataManifestUploadTimeout) {
        this.metadataManifestUploadTimeout = newMetadataManifestUploadTimeout;
    }

    private Map<String, Metadata.Custom> getUpdatedCustoms(ClusterState currentState, ClusterState previousState) {
        if (Metadata.isCustomMetadataEqual(previousState.metadata(), currentState.metadata())) {
            return new HashMap<>();
        }
        Map<String, Metadata.Custom> updatedCustom = new HashMap<>();
        Set<String> currentCustoms = new HashSet<>(currentState.metadata().customs().keySet());
        for (Map.Entry<String, Metadata.Custom> cursor : previousState.metadata().customs().entrySet()) {
            if (cursor.getValue().context().contains(Metadata.XContentContext.GATEWAY)) {
                if (currentCustoms.contains(cursor.getKey())
                    && !cursor.getValue().equals(currentState.metadata().custom(cursor.getKey()))) {
                    // If the custom metadata is updated, we need to upload the new version.
                    updatedCustom.put(cursor.getKey(), currentState.metadata().custom(cursor.getKey()));
                }
                currentCustoms.remove(cursor.getKey());
            }
        }
        for (String custom : currentCustoms) {
            Metadata.Custom cursor = currentState.metadata().custom(custom);
            if (cursor.context().contains(Metadata.XContentContext.GATEWAY)) {
                updatedCustom.put(custom, cursor);
            }
        }
        return updatedCustom;
    }

    public TimeValue getIndexMetadataUploadTimeout() {
        return this.indexMetadataUploadTimeout;
    }

    public TimeValue getGlobalMetadataUploadTimeout() {
        return this.globalMetadataUploadTimeout;
    }

    public TimeValue getMetadataManifestUploadTimeout() {
        return this.metadataManifestUploadTimeout;
    }

    static String getManifestFileName(long term, long version, boolean committed, int codecVersion) {
        // 123456789012_test-cluster/cluster-state/dsgYj10Nkso7/manifest/manifest__<inverted_term>__<inverted_version>__C/P__<inverted__timestamp>__<codec_version>
        return String.join(
            DELIMITER,
            MANIFEST_PATH_TOKEN,
            RemoteStoreUtils.invertLong(term),
            RemoteStoreUtils.invertLong(version),
            (committed ? "C" : "P"), // C for committed and P for published
            RemoteStoreUtils.invertLong(System.currentTimeMillis()),
            String.valueOf(codecVersion) // Keep the codec version at last place only, during read we reads last place to
                                         // determine codec version.
        );
    }

    static String indexMetadataFileName(IndexMetadata indexMetadata) {
        // 123456789012_test-cluster/cluster-state/dsgYj10Nkso7/index/<index_UUID>/metadata__<inverted_index_metadata_version>__<inverted__timestamp>__<codec
        // version>
        return String.join(
            DELIMITER,
            METADATA_FILE_PREFIX,
            RemoteStoreUtils.invertLong(indexMetadata.getVersion()),
            RemoteStoreUtils.invertLong(System.currentTimeMillis()),
            String.valueOf(INDEX_METADATA_CURRENT_CODEC_VERSION) // Keep the codec version at last place only, during read we reads last
            // place to determine codec version.
        );
    }

    private static String globalMetadataFileName(Metadata metadata) {
        // 123456789012_test-cluster/cluster-state/dsgYj10Nkso7/global-metadata/metadata__<inverted_metadata_version>__<inverted__timestamp>__<codec_version>
        return String.join(
            DELIMITER,
            METADATA_FILE_PREFIX,
            RemoteStoreUtils.invertLong(metadata.version()),
            RemoteStoreUtils.invertLong(System.currentTimeMillis()),
            String.valueOf(GLOBAL_METADATA_CURRENT_CODEC_VERSION)
        );
    }

    private static String metadataAttributeFileName(String componentPrefix, Long metadataVersion) {
        // 123456789012_test-cluster/cluster-state/dsgYj10Nkso7/global-metadata/<componentPrefix>__<inverted_metadata_version>__<inverted__timestamp>__<codec_version>
        return String.join(
            DELIMITER,
            componentPrefix,
            RemoteStoreUtils.invertLong(metadataVersion),
            RemoteStoreUtils.invertLong(System.currentTimeMillis()),
            String.valueOf(GLOBAL_METADATA_CURRENT_CODEC_VERSION)
        );
    }

    private BlobPath getManifestFolderPath(String clusterName, String clusterUUID) {
        return getCusterMetadataBasePath(clusterName, clusterUUID).add(MANIFEST_PATH_TOKEN);
    }

    /**
     * Fetch latest index metadata from remote cluster state
     *
     * @param clusterUUID             uuid of cluster state to refer to in remote
     * @param clusterName             name of the cluster
     * @param clusterMetadataManifest manifest file of cluster
     * @return {@code Map<String, IndexMetadata>} latest IndexUUID to IndexMetadata map
     */
    private Map<String, IndexMetadata> getIndexMetadataMap(
        String clusterName,
        String clusterUUID,
        ClusterMetadataManifest clusterMetadataManifest
    ) {
        assert Objects.equals(clusterUUID, clusterMetadataManifest.getClusterUUID())
            : "Corrupt ClusterMetadataManifest found. Cluster UUID mismatch.";
        Map<String, IndexMetadata> remoteIndexMetadata = new HashMap<>();
        for (UploadedIndexMetadata uploadedIndexMetadata : clusterMetadataManifest.getIndices()) {
            IndexMetadata indexMetadata = getIndexMetadata(clusterName, clusterUUID, uploadedIndexMetadata);
            remoteIndexMetadata.put(uploadedIndexMetadata.getIndexUUID(), indexMetadata);
        }
        return remoteIndexMetadata;
    }

    /**
     * Fetch index metadata from remote cluster state
     *
     * @param clusterUUID           uuid of cluster state to refer to in remote
     * @param clusterName           name of the cluster
     * @param uploadedIndexMetadata {@link UploadedIndexMetadata} contains details about remote location of index metadata
     * @return {@link IndexMetadata}
     */
    private IndexMetadata getIndexMetadata(String clusterName, String clusterUUID, UploadedIndexMetadata uploadedIndexMetadata) {
        BlobContainer blobContainer = indexMetadataContainer(clusterName, clusterUUID, uploadedIndexMetadata.getIndexUUID());
        try {
            String[] splitPath = uploadedIndexMetadata.getUploadedFilename().split("/");
            return INDEX_METADATA_FORMAT.read(
                blobContainer,
                splitPath[splitPath.length - 1],
                blobStoreRepository.getNamedXContentRegistry()
            );
        } catch (IOException e) {
            throw new IllegalStateException(
                String.format(Locale.ROOT, "Error while downloading IndexMetadata - %s", uploadedIndexMetadata.getUploadedFilename()),
                e
            );
        }
    }

    /**
     * Fetch latest ClusterState from remote, including global metadata, index metadata and cluster state version
     *
     * @param clusterUUID uuid of cluster state to refer to in remote
     * @param clusterName name of the cluster
     * @return {@link IndexMetadata}
     */
    public ClusterState getLatestClusterState(String clusterName, String clusterUUID) {
        Optional<ClusterMetadataManifest> clusterMetadataManifest = getLatestClusterMetadataManifest(clusterName, clusterUUID);
        if (clusterMetadataManifest.isEmpty()) {
            throw new IllegalStateException(
                String.format(Locale.ROOT, "Latest cluster metadata manifest is not present for the provided clusterUUID: %s", clusterUUID)
            );
        }

        // Fetch Global Metadata
        Metadata globalMetadata = getGlobalMetadata(clusterName, clusterUUID, clusterMetadataManifest.get());

        // Fetch Index Metadata
        Map<String, IndexMetadata> indices = getIndexMetadataMap(clusterName, clusterUUID, clusterMetadataManifest.get());

        Map<String, IndexMetadata> indexMetadataMap = new HashMap<>();
        indices.values().forEach(indexMetadata -> { indexMetadataMap.put(indexMetadata.getIndex().getName(), indexMetadata); });

        return ClusterState.builder(ClusterState.EMPTY_STATE)
            .version(clusterMetadataManifest.get().getStateVersion())
            .metadata(Metadata.builder(globalMetadata).indices(indexMetadataMap).build())
            .build();
    }

    private Metadata getGlobalMetadata(String clusterName, String clusterUUID, ClusterMetadataManifest clusterMetadataManifest) {
        String globalMetadataFileName = clusterMetadataManifest.getGlobalMetadataFileName();
        try {
            // Fetch Global metadata
            if (globalMetadataFileName != null) {
                String[] splitPath = globalMetadataFileName.split("/");
                return GLOBAL_METADATA_FORMAT.read(
                    globalMetadataContainer(clusterName, clusterUUID),
                    splitPath[splitPath.length - 1],
                    blobStoreRepository.getNamedXContentRegistry()
                );
            } else if (clusterMetadataManifest.hasMetadataAttributesFiles()) {
                CoordinationMetadata coordinationMetadata = getCoordinationMetadata(
                    clusterName,
                    clusterUUID,
                    clusterMetadataManifest.getCoordinationMetadata().getUploadedFilename()
                );
                Settings settingsMetadata = getSettingsMetadata(
                    clusterName,
                    clusterUUID,
                    clusterMetadataManifest.getSettingsMetadata().getUploadedFilename()
                );
                TemplatesMetadata templatesMetadata = getTemplatesMetadata(
                    clusterName,
                    clusterUUID,
                    clusterMetadataManifest.getTemplatesMetadata().getUploadedFilename()
                );
                Metadata.Builder builder = new Metadata.Builder();
                builder.coordinationMetadata(coordinationMetadata);
                builder.persistentSettings(settingsMetadata);
                builder.templates(templatesMetadata);
                clusterMetadataManifest.getCustomMetadataMap()
                    .forEach(
                        (key, value) -> builder.putCustom(
                            key,
                            getCustomsMetadata(clusterName, clusterUUID, value.getUploadedFilename(), key)
                        )
                    );
                return builder.build();
            } else {
                return Metadata.EMPTY_METADATA;
            }
        } catch (IOException e) {
            throw new IllegalStateException(
                String.format(Locale.ROOT, "Error while downloading Global Metadata - %s", globalMetadataFileName),
                e
            );
        }
    }

    private CoordinationMetadata getCoordinationMetadata(String clusterName, String clusterUUID, String coordinationMetadataFileName) {
        try {
            // Fetch Coordination metadata
            if (coordinationMetadataFileName != null) {
                String[] splitPath = coordinationMetadataFileName.split("/");
                return COORDINATION_METADATA_FORMAT.read(
                    globalMetadataContainer(clusterName, clusterUUID),
                    splitPath[splitPath.length - 1],
                    blobStoreRepository.getNamedXContentRegistry()
                );
            } else {
                return CoordinationMetadata.EMPTY_METADATA;
            }
        } catch (IOException e) {
            throw new IllegalStateException(
                String.format(Locale.ROOT, "Error while downloading Coordination Metadata - %s", coordinationMetadataFileName),
                e
            );
        }
    }

    private Settings getSettingsMetadata(String clusterName, String clusterUUID, String settingsMetadataFileName) {
        try {
            // Fetch Settings metadata
            if (settingsMetadataFileName != null) {
                String[] splitPath = settingsMetadataFileName.split("/");
                return SETTINGS_METADATA_FORMAT.read(
                    globalMetadataContainer(clusterName, clusterUUID),
                    splitPath[splitPath.length - 1],
                    blobStoreRepository.getNamedXContentRegistry()
                );
            } else {
                return Settings.EMPTY;
            }
        } catch (IOException e) {
            throw new IllegalStateException(
                String.format(Locale.ROOT, "Error while downloading Settings Metadata - %s", settingsMetadataFileName),
                e
            );
        }
    }

    private TemplatesMetadata getTemplatesMetadata(String clusterName, String clusterUUID, String templatesMetadataFileName) {
        try {
            // Fetch Templates metadata
            if (templatesMetadataFileName != null) {
                String[] splitPath = templatesMetadataFileName.split("/");
                return TEMPLATES_METADATA_FORMAT.read(
                    globalMetadataContainer(clusterName, clusterUUID),
                    splitPath[splitPath.length - 1],
                    blobStoreRepository.getNamedXContentRegistry()
                );
            } else {
                return TemplatesMetadata.EMPTY_METADATA;
            }
        } catch (IOException e) {
            throw new IllegalStateException(
                String.format(Locale.ROOT, "Error while downloading Templates Metadata - %s", templatesMetadataFileName),
                e
            );
        }
    }

    private Metadata.Custom getCustomsMetadata(String clusterName, String clusterUUID, String customMetadataFileName, String custom) {
        requireNonNull(customMetadataFileName);
        try {
            // Fetch Custom metadata
            String[] splitPath = customMetadataFileName.split("/");
            ChecksumBlobStoreFormat<Metadata.Custom> customChecksumBlobStoreFormat = new ChecksumBlobStoreFormat<>(
                "custom",
                METADATA_NAME_FORMAT,
                (parser -> Metadata.Custom.fromXContent(parser, custom))
            );
            return customChecksumBlobStoreFormat.read(
                globalMetadataContainer(clusterName, clusterUUID),
                splitPath[splitPath.length - 1],
                blobStoreRepository.getNamedXContentRegistry()
            );
        } catch (IOException e) {
            throw new IllegalStateException(
                String.format(Locale.ROOT, "Error while downloading Custom Metadata - %s", customMetadataFileName),
                e
            );
        }
    }

    /**
     * Fetch latest ClusterMetadataManifest from remote state store
     *
     * @param clusterUUID uuid of cluster state to refer to in remote
     * @param clusterName name of the cluster
     * @return ClusterMetadataManifest
     */
    public Optional<ClusterMetadataManifest> getLatestClusterMetadataManifest(String clusterName, String clusterUUID) {
        Optional<String> latestManifestFileName = getLatestManifestFileName(clusterName, clusterUUID);
        return latestManifestFileName.map(s -> fetchRemoteClusterMetadataManifest(clusterName, clusterUUID, s));
    }

    /**
     * Fetch the previous cluster UUIDs from remote state store and return the most recent valid cluster UUID
     *
     * @param clusterName The cluster name for which previous cluster UUID is to be fetched
     * @return Last valid cluster UUID
     */
    public String getLastKnownUUIDFromRemote(String clusterName) {
        try {
            Set<String> clusterUUIDs = getAllClusterUUIDs(clusterName);
            Map<String, ClusterMetadataManifest> latestManifests = getLatestManifestForAllClusterUUIDs(clusterName, clusterUUIDs);
            List<String> validChain = createClusterChain(latestManifests, clusterName);
            if (validChain.isEmpty()) {
                return ClusterState.UNKNOWN_UUID;
            }
            return validChain.get(0);
        } catch (IOException e) {
            throw new IllegalStateException(
                String.format(Locale.ROOT, "Error while fetching previous UUIDs from remote store for cluster name: %s", clusterName),
                e
            );
        }
    }

    private Set<String> getAllClusterUUIDs(String clusterName) throws IOException {
        Map<String, BlobContainer> clusterUUIDMetadata = clusterUUIDContainer(clusterName).children();
        if (clusterUUIDMetadata == null) {
            return Collections.emptySet();
        }
        return Collections.unmodifiableSet(clusterUUIDMetadata.keySet());
    }

    private Map<String, ClusterMetadataManifest> getLatestManifestForAllClusterUUIDs(String clusterName, Set<String> clusterUUIDs) {
        Map<String, ClusterMetadataManifest> manifestsByClusterUUID = new HashMap<>();
        for (String clusterUUID : clusterUUIDs) {
            try {
                Optional<ClusterMetadataManifest> manifest = getLatestClusterMetadataManifest(clusterName, clusterUUID);
                manifest.ifPresent(clusterMetadataManifest -> manifestsByClusterUUID.put(clusterUUID, clusterMetadataManifest));
            } catch (Exception e) {
                throw new IllegalStateException(
                    String.format(Locale.ROOT, "Exception in fetching manifest for clusterUUID: %s", clusterUUID),
                    e
                );
            }
        }
        return manifestsByClusterUUID;
    }

    /**
     * This method creates a valid cluster UUID chain.
     *
     * @param manifestsByClusterUUID Map of latest ClusterMetadataManifest for every cluster UUID
     * @return List of cluster UUIDs. The first element is the most recent cluster UUID in the chain
     */
    private List<String> createClusterChain(final Map<String, ClusterMetadataManifest> manifestsByClusterUUID, final String clusterName) {
        final List<ClusterMetadataManifest> validClusterManifests = manifestsByClusterUUID.values()
            .stream()
            .filter(this::isValidClusterUUID)
            .collect(Collectors.toList());
        final Map<String, String> clusterUUIDGraph = validClusterManifests.stream()
            .collect(Collectors.toMap(ClusterMetadataManifest::getClusterUUID, ClusterMetadataManifest::getPreviousClusterUUID));
        final List<String> topLevelClusterUUIDs = validClusterManifests.stream()
            .map(ClusterMetadataManifest::getClusterUUID)
            .filter(clusterUUID -> !clusterUUIDGraph.containsValue(clusterUUID))
            .collect(Collectors.toList());

        if (topLevelClusterUUIDs.isEmpty()) {
            // This can occur only when there are no valid cluster UUIDs
            assert validClusterManifests.isEmpty() : "There are no top level cluster UUIDs even when there are valid cluster UUIDs";
            logger.info("There is no valid previous cluster UUID. All cluster UUIDs evaluated are: {}", manifestsByClusterUUID.keySet());
            return Collections.emptyList();
        }
        if (topLevelClusterUUIDs.size() > 1) {
            logger.info("Top level cluster UUIDs: {}", topLevelClusterUUIDs);
            // If the valid cluster UUIDs are more that 1, it means there was some race condition where
            // more then 2 cluster manager nodes tried to become active cluster manager and published
            // 2 cluster UUIDs which followed the same previous UUID.
            final Map<String, ClusterMetadataManifest> manifestsByClusterUUIDTrimmed = trimClusterUUIDs(
                manifestsByClusterUUID,
                topLevelClusterUUIDs,
                clusterName
            );
            if (manifestsByClusterUUID.size() == manifestsByClusterUUIDTrimmed.size()) {
                throw new IllegalStateException(
                    String.format(
                        Locale.ROOT,
                        "The system has ended into multiple valid cluster states in the remote store. "
                            + "Please check their latest manifest to decide which one you want to keep. Valid Cluster UUIDs: - %s",
                        topLevelClusterUUIDs
                    )
                );
            }
            return createClusterChain(manifestsByClusterUUIDTrimmed, clusterName);
        }
        final List<String> validChain = new ArrayList<>();
        String currentUUID = topLevelClusterUUIDs.get(0);
        while (currentUUID != null && !ClusterState.UNKNOWN_UUID.equals(currentUUID)) {
            validChain.add(currentUUID);
            // Getting the previous cluster UUID of a cluster UUID from the clusterUUID Graph
            currentUUID = clusterUUIDGraph.get(currentUUID);
        }
        logger.info("Known UUIDs found in remote store : [{}]", validChain);
        return validChain;
    }

    /**
     * This method take a map of manifests for different cluster UUIDs and removes the
     * manifest of a cluster UUID if the latest metadata for that cluster UUID is equivalent
     * to the latest metadata of its previous UUID.
     *
     * @return Trimmed map of manifests
     */
    private Map<String, ClusterMetadataManifest> trimClusterUUIDs(
        final Map<String, ClusterMetadataManifest> latestManifestsByClusterUUID,
        final List<String> validClusterUUIDs,
        final String clusterName
    ) {
        final Map<String, ClusterMetadataManifest> trimmedUUIDs = new HashMap<>(latestManifestsByClusterUUID);
        for (String clusterUUID : validClusterUUIDs) {
            ClusterMetadataManifest currentManifest = trimmedUUIDs.get(clusterUUID);
            // Here we compare the manifest of current UUID to that of previous UUID
            // In case currentUUID's latest manifest is same as previous UUIDs latest manifest,
            // that means it was restored from previousUUID and no IndexMetadata update was performed on it.
            if (!ClusterState.UNKNOWN_UUID.equals(currentManifest.getPreviousClusterUUID())) {
                ClusterMetadataManifest previousManifest = trimmedUUIDs.get(currentManifest.getPreviousClusterUUID());
                if (isMetadataEqual(currentManifest, previousManifest, clusterName)
                    && isGlobalMetadataEqual(currentManifest, previousManifest, clusterName)) {
                    trimmedUUIDs.remove(clusterUUID);
                }
            }
        }
        return trimmedUUIDs;
    }

    private boolean isMetadataEqual(ClusterMetadataManifest first, ClusterMetadataManifest second, String clusterName) {
        // todo clusterName can be set as final in the constructor
        if (first.getIndices().size() != second.getIndices().size()) {
            return false;
        }
        final Map<String, UploadedIndexMetadata> secondIndices = second.getIndices()
            .stream()
            .collect(Collectors.toMap(md -> md.getIndexName(), Function.identity()));
        for (UploadedIndexMetadata uploadedIndexMetadata : first.getIndices()) {
            final IndexMetadata firstIndexMetadata = getIndexMetadata(clusterName, first.getClusterUUID(), uploadedIndexMetadata);
            final UploadedIndexMetadata secondUploadedIndexMetadata = secondIndices.get(uploadedIndexMetadata.getIndexName());
            if (secondUploadedIndexMetadata == null) {
                return false;
            }
            final IndexMetadata secondIndexMetadata = getIndexMetadata(clusterName, second.getClusterUUID(), secondUploadedIndexMetadata);
            if (firstIndexMetadata.equals(secondIndexMetadata) == false) {
                return false;
            }
        }
        return true;
    }

    private boolean isGlobalMetadataEqual(ClusterMetadataManifest first, ClusterMetadataManifest second, String clusterName) {
        Metadata secondGlobalMetadata = getGlobalMetadata(clusterName, second.getClusterUUID(), second);
        Metadata firstGlobalMetadata = getGlobalMetadata(clusterName, first.getClusterUUID(), first);
        return Metadata.isGlobalResourcesMetadataEquals(firstGlobalMetadata, secondGlobalMetadata);
    }

    private boolean isValidClusterUUID(ClusterMetadataManifest manifest) {
        return manifest.isClusterUUIDCommitted();
    }

    /**
     * Fetch ClusterMetadataManifest files from remote state store in order
     *
     * @param clusterUUID uuid of cluster state to refer to in remote
     * @param clusterName name of the cluster
     * @param limit       max no of files to fetch
     * @return all manifest file names
     */
    private List<BlobMetadata> getManifestFileNames(String clusterName, String clusterUUID, int limit) throws IllegalStateException {
        try {

            /*
              {@link BlobContainer#listBlobsByPrefixInSortedOrder} will list the latest manifest file first
              as the manifest file name generated via {@link RemoteClusterStateService#getManifestFileName} ensures
              when sorted in LEXICOGRAPHIC order the latest uploaded manifest file comes on top.
             */
            return manifestContainer(clusterName, clusterUUID).listBlobsByPrefixInSortedOrder(
                MANIFEST_FILE_PREFIX + DELIMITER,
                limit,
                BlobContainer.BlobNameSortOrder.LEXICOGRAPHIC
            );
        } catch (IOException e) {
            throw new IllegalStateException("Error while fetching latest manifest file for remote cluster state", e);
        }
    }

    /**
     * Fetch latest ClusterMetadataManifest file from remote state store
     *
     * @param clusterUUID uuid of cluster state to refer to in remote
     * @param clusterName name of the cluster
     * @return latest ClusterMetadataManifest filename
     */
    private Optional<String> getLatestManifestFileName(String clusterName, String clusterUUID) throws IllegalStateException {
        List<BlobMetadata> manifestFilesMetadata = getManifestFileNames(clusterName, clusterUUID, 1);
        if (manifestFilesMetadata != null && !manifestFilesMetadata.isEmpty()) {
            return Optional.of(manifestFilesMetadata.get(0).name());
        }
        logger.info("No manifest file present in remote store for cluster name: {}, cluster UUID: {}", clusterName, clusterUUID);
        return Optional.empty();
    }

    /**
     * Fetch ClusterMetadataManifest from remote state store
     *
     * @param clusterUUID uuid of cluster state to refer to in remote
     * @param clusterName name of the cluster
     * @return ClusterMetadataManifest
     */
    private ClusterMetadataManifest fetchRemoteClusterMetadataManifest(String clusterName, String clusterUUID, String filename)
        throws IllegalStateException {
        try {
            return getClusterMetadataManifestBlobStoreFormat(filename).read(
                manifestContainer(clusterName, clusterUUID),
                filename,
                blobStoreRepository.getNamedXContentRegistry()
            );
        } catch (IOException e) {
            throw new IllegalStateException(String.format(Locale.ROOT, "Error while downloading cluster metadata - %s", filename), e);
        }
    }

    private ChecksumBlobStoreFormat<ClusterMetadataManifest> getClusterMetadataManifestBlobStoreFormat(String fileName) {
        long codecVersion = getManifestCodecVersion(fileName);
        if (codecVersion == MANIFEST_CURRENT_CODEC_VERSION) {
            return CLUSTER_METADATA_MANIFEST_FORMAT;
        } else if (codecVersion == ClusterMetadataManifest.CODEC_V1) {
            return CLUSTER_METADATA_MANIFEST_FORMAT_V1;
        } else if (codecVersion == ClusterMetadataManifest.CODEC_V0) {
            return CLUSTER_METADATA_MANIFEST_FORMAT_V0;
        }

        throw new IllegalArgumentException("Cluster metadata manifest file is corrupted, don't have valid codec version");
    }

    private int getManifestCodecVersion(String fileName) {
        String[] splitName = fileName.split(DELIMITER);
        if (splitName.length == SPLITED_MANIFEST_FILE_LENGTH) {
            return Integer.parseInt(splitName[splitName.length - 1]); // Last value would be codec version.
        } else if (splitName.length < SPLITED_MANIFEST_FILE_LENGTH) { // Where codec is not part of file name, i.e. default codec version 0
            // is used.
            return ClusterMetadataManifest.CODEC_V0;
        } else {
            throw new IllegalArgumentException("Manifest file name is corrupted");
        }
    }

    public static String encodeString(String content) {
        return Base64.getUrlEncoder().withoutPadding().encodeToString(content.getBytes(StandardCharsets.UTF_8));
    }

    public void writeMetadataFailed() {
        getStats().stateFailed();
    }

    /**
     * Exception for Remote state transfer.
     */
    public static class RemoteStateTransferException extends RuntimeException {

        public RemoteStateTransferException(String errorDesc) {
            super(errorDesc);
        }

        public RemoteStateTransferException(String errorDesc, Throwable cause) {
            super(errorDesc, cause);
        }
    }

    /**
     * Purges all remote cluster state against provided cluster UUIDs
     *
     * @param clusterName  name of the cluster
     * @param clusterUUIDs clusteUUIDs for which the remote state needs to be purged
     */
    void deleteStaleUUIDsClusterMetadata(String clusterName, List<String> clusterUUIDs) {
        clusterUUIDs.forEach(clusterUUID -> {
            getBlobStoreTransferService().deleteAsync(
                ThreadPool.Names.REMOTE_PURGE,
                getCusterMetadataBasePath(clusterName, clusterUUID),
                new ActionListener<>() {
                    @Override
                    public void onResponse(Void unused) {
                        logger.info("Deleted all remote cluster metadata for cluster UUID - {}", clusterUUID);
                    }

                    @Override
                    public void onFailure(Exception e) {
                        logger.error(
                            new ParameterizedMessage(
                                "Exception occurred while deleting all remote cluster metadata for cluster UUID {}",
                                clusterUUID
                            ),
                            e
                        );
                        remoteStateStats.cleanUpAttemptFailed();
                    }
                }
            );
        });
    }

    /**
     * Deletes older than last {@code versionsToRetain} manifests. Also cleans up unreferenced IndexMetadata associated with older manifests
     *
     * @param clusterName       name of the cluster
     * @param clusterUUID       uuid of cluster state to refer to in remote
     * @param manifestsToRetain no of latest manifest files to keep in remote
     */
    // package private for testing
    void deleteStaleClusterMetadata(String clusterName, String clusterUUID, int manifestsToRetain) {
        if (deleteStaleMetadataRunning.compareAndSet(false, true) == false) {
            logger.info("Delete stale cluster metadata task is already in progress.");
            return;
        }
        try {
            getBlobStoreTransferService().listAllInSortedOrderAsync(
                ThreadPool.Names.REMOTE_PURGE,
                getManifestFolderPath(clusterName, clusterUUID),
                "manifest",
                Integer.MAX_VALUE,
                new ActionListener<>() {
                    @Override
                    public void onResponse(List<BlobMetadata> blobMetadata) {
                        if (blobMetadata.size() > manifestsToRetain) {
                            deleteClusterMetadata(
                                clusterName,
                                clusterUUID,
                                blobMetadata.subList(0, manifestsToRetain - 1),
                                blobMetadata.subList(manifestsToRetain - 1, blobMetadata.size())
                            );
                        }
                        deleteStaleMetadataRunning.set(false);
                    }

                    @Override
                    public void onFailure(Exception e) {
                        logger.error(
                            new ParameterizedMessage(
                                "Exception occurred while deleting Remote Cluster Metadata for clusterUUIDs {}",
                                clusterUUID
                            )
                        );
                        deleteStaleMetadataRunning.set(false);
                    }
                }
            );
        } catch (Exception e) {
            deleteStaleMetadataRunning.set(false);
            throw e;
        }
    }

    private void deleteClusterMetadata(
        String clusterName,
        String clusterUUID,
        List<BlobMetadata> activeManifestBlobMetadata,
        List<BlobMetadata> staleManifestBlobMetadata
    ) {
        try {
            Set<String> filesToKeep = new HashSet<>();
            Set<String> staleManifestPaths = new HashSet<>();
            Set<String> staleIndexMetadataPaths = new HashSet<>();
            Set<String> staleGlobalMetadataPaths = new HashSet<>();
            activeManifestBlobMetadata.forEach(blobMetadata -> {
                ClusterMetadataManifest clusterMetadataManifest = fetchRemoteClusterMetadataManifest(
                    clusterName,
                    clusterUUID,
                    blobMetadata.name()
                );
                clusterMetadataManifest.getIndices()
                    .forEach(uploadedIndexMetadata -> filesToKeep.add(uploadedIndexMetadata.getUploadedFilename()));
                if (clusterMetadataManifest.getGlobalMetadataFileName() != null) {
                    filesToKeep.add(clusterMetadataManifest.getGlobalMetadataFileName());
                } else {
                    filesToKeep.add(clusterMetadataManifest.getCoordinationMetadata().getUploadedFilename());
                    filesToKeep.add(clusterMetadataManifest.getTemplatesMetadata().getUploadedFilename());
                    filesToKeep.add(clusterMetadataManifest.getSettingsMetadata().getUploadedFilename());
                    clusterMetadataManifest.getCustomMetadataMap()
                        .forEach((key, value) -> { filesToKeep.add(value.getUploadedFilename()); });
                }
            });
            staleManifestBlobMetadata.forEach(blobMetadata -> {
                ClusterMetadataManifest clusterMetadataManifest = fetchRemoteClusterMetadataManifest(
                    clusterName,
                    clusterUUID,
                    blobMetadata.name()
                );
                staleManifestPaths.add(new BlobPath().add(MANIFEST_PATH_TOKEN).buildAsString() + blobMetadata.name());
                if (clusterMetadataManifest.getGlobalMetadataFileName() != null) {
                    if (filesToKeep.contains(clusterMetadataManifest.getGlobalMetadataFileName()) == false) {
                        String[] globalMetadataSplitPath = clusterMetadataManifest.getGlobalMetadataFileName().split("/");
                        staleGlobalMetadataPaths.add(
                            new BlobPath().add(GLOBAL_METADATA_PATH_TOKEN).buildAsString() + GLOBAL_METADATA_FORMAT.blobName(
                                globalMetadataSplitPath[globalMetadataSplitPath.length - 1]
                            )
                        );
                    }
                } else {
                    if (filesToKeep.contains(clusterMetadataManifest.getCoordinationMetadata().getUploadedFilename()) == false) {
                        String[] coordinationMetadataSplitPath = clusterMetadataManifest.getCoordinationMetadata()
                            .getUploadedFilename()
                            .split("/");
                        staleGlobalMetadataPaths.add(
                            new BlobPath().add(GLOBAL_METADATA_PATH_TOKEN).buildAsString() + GLOBAL_METADATA_FORMAT.blobName(
                                coordinationMetadataSplitPath[coordinationMetadataSplitPath.length - 1]
                            )
                        );
                    }
                    if (filesToKeep.contains(clusterMetadataManifest.getTemplatesMetadata().getUploadedFilename()) == false) {
                        String[] templatesMetadataSplitPath = clusterMetadataManifest.getTemplatesMetadata()
                            .getUploadedFilename()
                            .split("/");
                        staleGlobalMetadataPaths.add(
                            new BlobPath().add(GLOBAL_METADATA_PATH_TOKEN).buildAsString() + GLOBAL_METADATA_FORMAT.blobName(
                                templatesMetadataSplitPath[templatesMetadataSplitPath.length - 1]
                            )
                        );
                    }
                    if (filesToKeep.contains(clusterMetadataManifest.getSettingsMetadata().getUploadedFilename()) == false) {
                        String[] settingsMetadataSplitPath = clusterMetadataManifest.getSettingsMetadata().getUploadedFilename().split("/");
                        staleGlobalMetadataPaths.add(
                            new BlobPath().add(GLOBAL_METADATA_PATH_TOKEN).buildAsString() + GLOBAL_METADATA_FORMAT.blobName(
                                settingsMetadataSplitPath[settingsMetadataSplitPath.length - 1]
                            )
                        );
                    }
                    clusterMetadataManifest.getCustomMetadataMap().forEach((key, value) -> {
                        if (filesToKeep.contains(value.getUploadedFilename()) == false) {
                            String[] customMetadataSplitPath = value.getUploadedFilename().split("/");
                            staleGlobalMetadataPaths.add(
                                new BlobPath().add(GLOBAL_METADATA_PATH_TOKEN).buildAsString() + GLOBAL_METADATA_FORMAT.blobName(
                                    customMetadataSplitPath[customMetadataSplitPath.length - 1]
                                )
                            );
                        }
                    });
                }

                clusterMetadataManifest.getIndices().forEach(uploadedIndexMetadata -> {
                    if (filesToKeep.contains(uploadedIndexMetadata.getUploadedFilename()) == false) {
                        staleIndexMetadataPaths.add(
                            new BlobPath().add(INDEX_PATH_TOKEN).add(uploadedIndexMetadata.getIndexUUID()).buildAsString()
                                + INDEX_METADATA_FORMAT.blobName(uploadedIndexMetadata.getUploadedFilename())
                        );
                    }
                });
            });

            if (staleManifestPaths.isEmpty()) {
                logger.debug("No stale Remote Cluster Metadata files found");
                return;
            }

            deleteStalePaths(clusterName, clusterUUID, new ArrayList<>(staleGlobalMetadataPaths));
            deleteStalePaths(clusterName, clusterUUID, new ArrayList<>(staleIndexMetadataPaths));
            deleteStalePaths(clusterName, clusterUUID, new ArrayList<>(staleManifestPaths));
        } catch (IllegalStateException e) {
            logger.error("Error while fetching Remote Cluster Metadata manifests", e);
        } catch (IOException e) {
            logger.error("Error while deleting stale Remote Cluster Metadata files", e);
            remoteStateStats.cleanUpAttemptFailed();
        } catch (Exception e) {
            logger.error("Unexpected error while deleting stale Remote Cluster Metadata files", e);
            remoteStateStats.cleanUpAttemptFailed();
        }
    }

    private void deleteStalePaths(String clusterName, String clusterUUID, List<String> stalePaths) throws IOException {
        logger.debug(String.format(Locale.ROOT, "Deleting stale files from remote - %s", stalePaths));
        getBlobStoreTransferService().deleteBlobs(getCusterMetadataBasePath(clusterName, clusterUUID), stalePaths);
    }

    /**
     * Purges all remote cluster state against provided cluster UUIDs
     *
     * @param clusterState      current state of the cluster
     * @param committedManifest last committed ClusterMetadataManifest
     */
    public void deleteStaleClusterUUIDs(ClusterState clusterState, ClusterMetadataManifest committedManifest) {
        threadpool.executor(ThreadPool.Names.REMOTE_PURGE).execute(() -> {
            String clusterName = clusterState.getClusterName().value();
            logger.debug("Deleting stale cluster UUIDs data from remote [{}]", clusterName);
            Set<String> allClustersUUIDsInRemote;
            try {
                allClustersUUIDsInRemote = new HashSet<>(getAllClusterUUIDs(clusterState.getClusterName().value()));
            } catch (IOException e) {
                logger.info(String.format(Locale.ROOT, "Error while fetching all cluster UUIDs for [%s]", clusterName));
                return;
            }
            // Retain last 2 cluster uuids data
            allClustersUUIDsInRemote.remove(committedManifest.getClusterUUID());
            allClustersUUIDsInRemote.remove(committedManifest.getPreviousClusterUUID());
            deleteStaleUUIDsClusterMetadata(clusterName, new ArrayList<>(allClustersUUIDsInRemote));
        });
    }

    public RemotePersistenceStats getStats() {
        return remoteStateStats;
    }

    private static class UploadedMetadataResults {
        List<UploadedIndexMetadata> uploadedIndexMetadata;
        Map<String, UploadedMetadataAttribute> uploadedCustomMetadataMap;
        UploadedMetadataAttribute uploadedCoordinationMetadata;
        UploadedMetadataAttribute uploadedSettingsMetadata;
        UploadedMetadataAttribute uploadedTemplatesMetadata;

        public UploadedMetadataResults(
            List<UploadedIndexMetadata> uploadedIndexMetadata,
            Map<String, UploadedMetadataAttribute> uploadedCustomMetadataMap,
            UploadedMetadataAttribute uploadedCoordinationMetadata,
            UploadedMetadataAttribute uploadedSettingsMetadata,
            UploadedMetadataAttribute uploadedTemplatesMetadata
        ) {
            this.uploadedIndexMetadata = uploadedIndexMetadata;
            this.uploadedCustomMetadataMap = uploadedCustomMetadataMap;
            this.uploadedCoordinationMetadata = uploadedCoordinationMetadata;
            this.uploadedSettingsMetadata = uploadedSettingsMetadata;
            this.uploadedTemplatesMetadata = uploadedTemplatesMetadata;
        }

        public UploadedMetadataResults() {
            this.uploadedIndexMetadata = new ArrayList<>();
            this.uploadedCustomMetadataMap = new HashMap<>();
            this.uploadedCoordinationMetadata = null;
            this.uploadedSettingsMetadata = null;
            this.uploadedTemplatesMetadata = null;
        }
    }
}<|MERGE_RESOLUTION|>--- conflicted
+++ resolved
@@ -272,20 +272,14 @@
             return null;
         }
 
-        List<IndexMetadata> indexMetadataList = new ArrayList<>(clusterState.metadata().indices().values());
         UploadedMetadataResults uploadedMetadataResults = writeMetadataInParallel(
             clusterState,
-<<<<<<< HEAD
-            indexMetadataList,
-            ClusterState.UNKNOWN_UUID.equals(previousClusterUUID) ? indexMetadataList : Collections.emptyList(),
+            new ArrayList<>(clusterState.metadata().indices().values()),
+            Collections.emptyMap(),
             clusterState.metadata().customs(),
             true,
             true,
             true
-=======
-            toUpload,
-            Collections.emptyMap()
->>>>>>> 1f406dbe
         );
         final ClusterMetadataManifest manifest = uploadManifest(
             clusterState,
@@ -401,7 +395,7 @@
             uploadedMetadataResults = writeMetadataInParallel(
                 clusterState,
                 toUpload,
-                newIndexMetadataList,
+                prevIndexMetadataByName,
                 clusterState.metadata().customs(),
                 true,
                 true,
@@ -411,7 +405,7 @@
             uploadedMetadataResults = writeMetadataInParallel(
                 clusterState,
                 toUpload,
-                newIndexMetadataList,
+                prevIndexMetadataByName,
                 customsToUpload,
                 updateCoordinationMetadata,
                 updateSettingsMetadata,
@@ -419,7 +413,6 @@
             );
         }
 
-<<<<<<< HEAD
         // update the map if the metadata was uploaded
         uploadedMetadataResults.uploadedIndexMetadata.forEach(
             uploadedIndexMetadata -> allUploadedIndexMetadata.put(uploadedIndexMetadata.getIndexName(), uploadedIndexMetadata)
@@ -427,17 +420,7 @@
         allUploadedCustomMap.putAll(uploadedMetadataResults.uploadedCustomMetadataMap);
         // remove the data for removed custom/indices
         previousStateCustomMap.keySet().forEach(allUploadedCustomMap::remove);
-        previousStateIndexMetadataVersionByName.keySet().forEach(allUploadedIndexMetadata::remove);
-=======
-        List<UploadedIndexMetadata> uploadedIndexMetadataList = writeIndexMetadataParallel(clusterState, toUpload, prevIndexMetadataByName);
-        uploadedIndexMetadataList.forEach(
-            uploadedIndexMetadata -> allUploadedIndexMetadata.put(uploadedIndexMetadata.getIndexName(), uploadedIndexMetadata)
-        );
-
-        for (String removedIndexName : previousStateIndexMetadataByName.keySet()) {
-            allUploadedIndexMetadata.remove(removedIndexName);
-        }
->>>>>>> 1f406dbe
+        previousStateIndexMetadataByName.keySet().forEach(allUploadedIndexMetadata::remove);
         final ClusterMetadataManifest manifest = uploadManifest(
             clusterState,
             new ArrayList<>(allUploadedIndexMetadata.values()),
@@ -493,21 +476,16 @@
 
     private UploadedMetadataResults writeMetadataInParallel(
         ClusterState clusterState,
-<<<<<<< HEAD
         List<IndexMetadata> indexToUpload,
-        List<IndexMetadata> newIndexMetadataList,
+        Map<String, IndexMetadata> prevIndexMetadataByName,
         Map<String, Metadata.Custom> customToUpload,
         boolean uploadCoordinationMetadata,
         boolean uploadSettingsMetadata,
         boolean uploadTemplateMetadata
-=======
-        List<IndexMetadata> toUpload,
-        Map<String, IndexMetadata> prevIndexMetadataByName
->>>>>>> 1f406dbe
     ) throws IOException {
-        int totalUploadTasks = indexToUpload.size() + newIndexMetadataList.size() + customToUpload.size() + (uploadCoordinationMetadata
-            ? 1
-            : 0) + (uploadSettingsMetadata ? 1 : 0) + (uploadTemplateMetadata ? 1 : 0);
+        assert Objects.nonNull(indexMetadataUploadListeners) : "indexMetadataUploadListeners can not be null";
+        int totalUploadTasks = indexToUpload.size() + indexMetadataUploadListeners.size() + customToUpload.size()
+            + (uploadCoordinationMetadata ? 1 : 0) + (uploadSettingsMetadata ? 1 : 0) + (uploadTemplateMetadata ? 1 : 0);
         CountDownLatch latch = new CountDownLatch(totalUploadTasks);
         Map<String, CheckedRunnable<IOException>> uploadTasks = new HashMap<>(totalUploadTasks);
         Map<String, ClusterMetadataManifest.UploadedMetadata> results = new HashMap<>(totalUploadTasks);
@@ -579,7 +557,7 @@
             uploadTask.run();
         }
 
-        invokeIndexMetadataUploadListeners(toUpload, prevIndexMetadataByName, latch, exceptionList);
+        invokeIndexMetadataUploadListeners(indexToUpload, prevIndexMetadataByName, latch, exceptionList);
 
         try {
             if (latch.await(getGlobalMetadataUploadTimeout().millis(), TimeUnit.MILLISECONDS) == false) {
@@ -1023,7 +1001,7 @@
             (committed ? "C" : "P"), // C for committed and P for published
             RemoteStoreUtils.invertLong(System.currentTimeMillis()),
             String.valueOf(codecVersion) // Keep the codec version at last place only, during read we reads last place to
-                                         // determine codec version.
+            // determine codec version.
         );
     }
 

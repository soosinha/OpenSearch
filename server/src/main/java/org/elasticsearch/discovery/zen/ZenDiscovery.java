/*
 * Licensed to Elasticsearch under one or more contributor
 * license agreements. See the NOTICE file distributed with
 * this work for additional information regarding copyright
 * ownership. Elasticsearch licenses this file to you under
 * the Apache License, Version 2.0 (the "License"); you may
 * not use this file except in compliance with the License.
 * You may obtain a copy of the License at
 *
 *    http://www.apache.org/licenses/LICENSE-2.0
 *
 * Unless required by applicable law or agreed to in writing,
 * software distributed under the License is distributed on an
 * "AS IS" BASIS, WITHOUT WARRANTIES OR CONDITIONS OF ANY
 * KIND, either express or implied.  See the License for the
 * specific language governing permissions and limitations
 * under the License.
 */

package org.elasticsearch.discovery.zen;

import org.apache.logging.log4j.Logger;
import org.apache.logging.log4j.message.ParameterizedMessage;
import org.elasticsearch.ElasticsearchException;
import org.elasticsearch.ExceptionsHelper;
import org.elasticsearch.action.ActionListener;
import org.elasticsearch.cluster.ClusterChangedEvent;
import org.elasticsearch.cluster.ClusterName;
import org.elasticsearch.cluster.ClusterState;
import org.elasticsearch.cluster.ClusterStateTaskConfig;
import org.elasticsearch.cluster.NotMasterException;
import org.elasticsearch.cluster.block.ClusterBlocks;
import org.elasticsearch.cluster.coordination.JoinTaskExecutor;
import org.elasticsearch.cluster.coordination.NodeRemovalClusterStateTaskExecutor;
import org.elasticsearch.cluster.node.DiscoveryNode;
import org.elasticsearch.cluster.node.DiscoveryNodes;
import org.elasticsearch.cluster.routing.allocation.AllocationService;
import org.elasticsearch.cluster.service.ClusterApplier;
import org.elasticsearch.cluster.service.ClusterApplier.ClusterApplyListener;
import org.elasticsearch.cluster.service.MasterService;
import org.elasticsearch.common.Priority;
import org.elasticsearch.common.component.AbstractLifecycleComponent;
import org.elasticsearch.common.component.Lifecycle;
import org.elasticsearch.common.io.stream.NamedWriteableRegistry;
import org.elasticsearch.common.io.stream.StreamInput;
import org.elasticsearch.common.io.stream.StreamOutput;
import org.elasticsearch.common.lease.Releasables;
import org.elasticsearch.common.logging.LoggerMessageFormat;
import org.elasticsearch.common.settings.ClusterSettings;
import org.elasticsearch.common.settings.Setting;
import org.elasticsearch.common.settings.Setting.Property;
import org.elasticsearch.common.settings.Settings;
import org.elasticsearch.common.unit.TimeValue;
import org.elasticsearch.core.internal.io.IOUtils;
import org.elasticsearch.discovery.Discovery;
import org.elasticsearch.discovery.DiscoverySettings;
import org.elasticsearch.discovery.DiscoveryStats;
import org.elasticsearch.cluster.coordination.FailedToCommitClusterStateException;
import org.elasticsearch.discovery.zen.PublishClusterStateAction.IncomingClusterStateListener;
import org.elasticsearch.tasks.Task;
import org.elasticsearch.threadpool.ThreadPool;
import org.elasticsearch.transport.EmptyTransportResponseHandler;
import org.elasticsearch.transport.TransportChannel;
import org.elasticsearch.transport.TransportException;
import org.elasticsearch.transport.TransportRequest;
import org.elasticsearch.transport.TransportRequestHandler;
import org.elasticsearch.transport.TransportResponse;
import org.elasticsearch.transport.TransportService;

import java.io.IOException;
import java.util.ArrayList;
import java.util.Collection;
import java.util.Collections;
import java.util.List;
import java.util.Locale;
import java.util.Set;
import java.util.concurrent.CompletableFuture;
import java.util.concurrent.ExecutionException;
import java.util.concurrent.atomic.AtomicBoolean;
import java.util.concurrent.atomic.AtomicInteger;
import java.util.concurrent.atomic.AtomicReference;
import java.util.function.BiConsumer;
import java.util.function.Consumer;
import java.util.stream.Collectors;

import static org.elasticsearch.common.unit.TimeValue.timeValueSeconds;
import static org.elasticsearch.gateway.GatewayService.STATE_NOT_RECOVERED_BLOCK;

public class ZenDiscovery extends AbstractLifecycleComponent implements Discovery, PingContextProvider, IncomingClusterStateListener {

    public static final Setting<TimeValue> PING_TIMEOUT_SETTING =
        Setting.positiveTimeSetting("discovery.zen.ping_timeout", timeValueSeconds(3), Property.NodeScope);
    public static final Setting<TimeValue> JOIN_TIMEOUT_SETTING =
        Setting.timeSetting("discovery.zen.join_timeout",
            settings -> TimeValue.timeValueMillis(PING_TIMEOUT_SETTING.get(settings).millis() * 20),
            TimeValue.timeValueMillis(0), Property.NodeScope);
    public static final Setting<Integer> JOIN_RETRY_ATTEMPTS_SETTING =
        Setting.intSetting("discovery.zen.join_retry_attempts", 3, 1, Property.NodeScope);
    public static final Setting<TimeValue> JOIN_RETRY_DELAY_SETTING =
        Setting.positiveTimeSetting("discovery.zen.join_retry_delay", TimeValue.timeValueMillis(100), Property.NodeScope);
    public static final Setting<Integer> MAX_PINGS_FROM_ANOTHER_MASTER_SETTING =
        Setting.intSetting("discovery.zen.max_pings_from_another_master", 3, 1, Property.NodeScope);
    public static final Setting<Boolean> SEND_LEAVE_REQUEST_SETTING =
        Setting.boolSetting("discovery.zen.send_leave_request", true, Property.NodeScope);
    public static final Setting<TimeValue> MASTER_ELECTION_WAIT_FOR_JOINS_TIMEOUT_SETTING =
        Setting.timeSetting("discovery.zen.master_election.wait_for_joins_timeout",
            settings -> TimeValue.timeValueMillis(JOIN_TIMEOUT_SETTING.get(settings).millis() / 2), TimeValue.timeValueMillis(0),
            Property.NodeScope);
    public static final Setting<Boolean> MASTER_ELECTION_IGNORE_NON_MASTER_PINGS_SETTING =
            Setting.boolSetting("discovery.zen.master_election.ignore_non_master_pings", false, Property.NodeScope);
    public static final Setting<Integer> MAX_PENDING_CLUSTER_STATES_SETTING =
        Setting.intSetting("discovery.zen.publish.max_pending_cluster_states", 25, 1, Property.NodeScope);

    public static final String DISCOVERY_REJOIN_ACTION_NAME = "internal:discovery/zen/rejoin";

    private final TransportService transportService;
    private final MasterService masterService;
    private final DiscoverySettings discoverySettings;
    protected final ZenPing zenPing; // protected to allow tests access
    private final MasterFaultDetection masterFD;
    private final NodesFaultDetection nodesFD;
    private final PublishClusterStateAction publishClusterState;
    private final MembershipAction membership;
    private final ClusterName clusterName;
    private final ThreadPool threadPool;

    private final TimeValue pingTimeout;
    private final TimeValue joinTimeout;

    /** how many retry attempts to perform if join request failed with an retryable error */
    private final int joinRetryAttempts;
    /** how long to wait before performing another join attempt after a join request failed with an retryable error */
    private final TimeValue joinRetryDelay;

    /** how many pings from *another* master to tolerate before forcing a rejoin on other or local master */
    private final int maxPingsFromAnotherMaster;

    // a flag that should be used only for testing
    private final boolean sendLeaveRequest;

    private final ElectMasterService electMaster;

    private final boolean masterElectionIgnoreNonMasters;
    private final TimeValue masterElectionWaitForJoinsTimeout;

    private final JoinThreadControl joinThreadControl;

    private final PendingClusterStatesQueue pendingStatesQueue;

    private final NodeJoinController nodeJoinController;
    private final NodeRemovalClusterStateTaskExecutor nodeRemovalExecutor;
    private final ClusterApplier clusterApplier;
    private final AtomicReference<ClusterState> committedState; // last committed cluster state
    private final Object stateMutex = new Object();
    private final Collection<BiConsumer<DiscoveryNode, ClusterState>> onJoinValidators;

    public ZenDiscovery(Settings settings, ThreadPool threadPool, TransportService transportService,
                        NamedWriteableRegistry namedWriteableRegistry, MasterService masterService, ClusterApplier clusterApplier,
                        ClusterSettings clusterSettings, UnicastHostsProvider hostsProvider, AllocationService allocationService,
                        Collection<BiConsumer<DiscoveryNode, ClusterState>> onJoinValidators) {
        super(settings);
        this.onJoinValidators = addBuiltInJoinValidators(onJoinValidators);
        this.masterService = masterService;
        this.clusterApplier = clusterApplier;
        this.transportService = transportService;
        this.discoverySettings = new DiscoverySettings(settings, clusterSettings);
        this.zenPing = newZenPing(settings, threadPool, transportService, hostsProvider);
        this.electMaster = new ElectMasterService(settings);
        this.pingTimeout = PING_TIMEOUT_SETTING.get(settings);
        this.joinTimeout = JOIN_TIMEOUT_SETTING.get(settings);
        this.joinRetryAttempts = JOIN_RETRY_ATTEMPTS_SETTING.get(settings);
        this.joinRetryDelay = JOIN_RETRY_DELAY_SETTING.get(settings);
        this.maxPingsFromAnotherMaster = MAX_PINGS_FROM_ANOTHER_MASTER_SETTING.get(settings);
        this.sendLeaveRequest = SEND_LEAVE_REQUEST_SETTING.get(settings);
        this.threadPool = threadPool;
        this.clusterName = ClusterName.CLUSTER_NAME_SETTING.get(settings);
        this.committedState = new AtomicReference<>();

        this.masterElectionIgnoreNonMasters = MASTER_ELECTION_IGNORE_NON_MASTER_PINGS_SETTING.get(settings);
        this.masterElectionWaitForJoinsTimeout = MASTER_ELECTION_WAIT_FOR_JOINS_TIMEOUT_SETTING.get(settings);

        logger.debug("using ping_timeout [{}], join.timeout [{}], master_election.ignore_non_master [{}]",
                this.pingTimeout, joinTimeout, masterElectionIgnoreNonMasters);

        clusterSettings.addSettingsUpdateConsumer(ElectMasterService.DISCOVERY_ZEN_MINIMUM_MASTER_NODES_SETTING,
            this::handleMinimumMasterNodesChanged, (value) -> {
                final ClusterState clusterState = this.clusterState();
                int masterNodes = clusterState.nodes().getMasterNodes().size();
                // the purpose of this validation is to make sure that the master doesn't step down
                // due to a change in master nodes, which also means that there is no way to revert
                // an accidental change. Since we validate using the current cluster state (and
                // not the one from which the settings come from) we have to be careful and only
                // validate if the local node is already a master. Doing so all the time causes
                // subtle issues. For example, a node that joins a cluster has no nodes in its
                // current cluster state. When it receives a cluster state from the master with
                // a dynamic minimum master nodes setting int it, we must make sure we don't reject
                // it.

                if (clusterState.nodes().isLocalNodeElectedMaster() && value > masterNodes) {
                    throw new IllegalArgumentException("cannot set "
                        + ElectMasterService.DISCOVERY_ZEN_MINIMUM_MASTER_NODES_SETTING.getKey() + " to more than the current" +
                        " master nodes count [" + masterNodes + "]");
                }
        });

        this.masterFD = new MasterFaultDetection(settings, threadPool, transportService, this::clusterState, masterService, clusterName);
        this.masterFD.addListener(new MasterNodeFailureListener());
        this.nodesFD = new NodesFaultDetection(settings, threadPool, transportService, this::clusterState, clusterName);
        this.nodesFD.addListener(new NodeFaultDetectionListener());
        this.pendingStatesQueue = new PendingClusterStatesQueue(logger, MAX_PENDING_CLUSTER_STATES_SETTING.get(settings));

        this.publishClusterState =
                new PublishClusterStateAction(
                        transportService,
                        namedWriteableRegistry,
                        this,
                        discoverySettings);
        this.membership = new MembershipAction(transportService, new MembershipListener(), onJoinValidators);
        this.joinThreadControl = new JoinThreadControl();

<<<<<<< HEAD
        this.nodeJoinController = new NodeJoinController(masterService, allocationService, electMaster, settings);
        this.nodeRemovalExecutor = new ZenNodeRemovalClusterStateTaskExecutor(allocationService, electMaster, this::submitRejoin, logger);
=======
        this.nodeJoinController = new NodeJoinController(masterService, allocationService, electMaster);
        this.nodeRemovalExecutor = new NodeRemovalClusterStateTaskExecutor(allocationService, electMaster, this::submitRejoin, logger);
>>>>>>> d00b23c8

        masterService.setClusterStateSupplier(this::clusterState);

        transportService.registerRequestHandler(
            DISCOVERY_REJOIN_ACTION_NAME, RejoinClusterRequest::new, ThreadPool.Names.SAME, new RejoinClusterRequestHandler());
    }

    static Collection<BiConsumer<DiscoveryNode,ClusterState>> addBuiltInJoinValidators(
        Collection<BiConsumer<DiscoveryNode,ClusterState>> onJoinValidators) {
        Collection<BiConsumer<DiscoveryNode, ClusterState>> validators = new ArrayList<>();
        validators.add((node, state) -> {
            JoinTaskExecutor.ensureNodesCompatibility(node.getVersion(), state.getNodes());
            JoinTaskExecutor.ensureIndexCompatibility(node.getVersion(), state.getMetaData());
        });
        validators.addAll(onJoinValidators);
        return Collections.unmodifiableCollection(validators);
    }

    // protected to allow overriding in tests
    protected ZenPing newZenPing(Settings settings, ThreadPool threadPool, TransportService transportService,
                                 UnicastHostsProvider hostsProvider) {
        return new UnicastZenPing(settings, threadPool, transportService, hostsProvider, this);
    }

    @Override
    protected void doStart() {
        DiscoveryNode localNode = transportService.getLocalNode();
        assert localNode != null;
        synchronized (stateMutex) {
            // set initial state
            assert committedState.get() == null;
            assert localNode != null;
            ClusterState.Builder builder = ClusterState.builder(clusterName);
            ClusterState initialState = builder
                .blocks(ClusterBlocks.builder()
                    .addGlobalBlock(STATE_NOT_RECOVERED_BLOCK)
                    .addGlobalBlock(discoverySettings.getNoMasterBlock()))
                .nodes(DiscoveryNodes.builder().add(localNode).localNodeId(localNode.getId()))
                .build();
            committedState.set(initialState);
            clusterApplier.setInitialState(initialState);
            nodesFD.setLocalNode(localNode);
            joinThreadControl.start();
        }
        zenPing.start();
    }

    @Override
    public void startInitialJoin() {
        // start the join thread from a cluster state update. See {@link JoinThreadControl} for details.
        synchronized (stateMutex) {
            // do the join on a different thread, the caller of this method waits for 30s anyhow till it is discovered
            joinThreadControl.startNewThreadIfNotRunning();
        }
    }

    @Override
    protected void doStop() {
        joinThreadControl.stop();
        masterFD.stop("zen disco stop");
        nodesFD.stop();
        Releasables.close(zenPing); // stop any ongoing pinging
        DiscoveryNodes nodes = clusterState().nodes();
        if (sendLeaveRequest) {
            if (nodes.getMasterNode() == null) {
                // if we don't know who the master is, nothing to do here
            } else if (!nodes.isLocalNodeElectedMaster()) {
                try {
                    membership.sendLeaveRequestBlocking(nodes.getMasterNode(), nodes.getLocalNode(), TimeValue.timeValueSeconds(1));
                } catch (Exception e) {
                    logger.debug(() -> new ParameterizedMessage("failed to send leave request to master [{}]", nodes.getMasterNode()), e);
                }
            } else {
                // we're master -> let other potential master we left and start a master election now rather then wait for masterFD
                DiscoveryNode[] possibleMasters = electMaster.nextPossibleMasters(nodes.getNodes().values(), 5);
                for (DiscoveryNode possibleMaster : possibleMasters) {
                    if (nodes.getLocalNode().equals(possibleMaster)) {
                        continue;
                    }
                    try {
                        membership.sendLeaveRequest(nodes.getLocalNode(), possibleMaster);
                    } catch (Exception e) {
                        logger.debug(() -> new ParameterizedMessage("failed to send leave request from master [{}] to possible master [{}]",
                            nodes.getMasterNode(), possibleMaster), e);
                    }
                }
            }
        }
    }

    @Override
    protected void doClose() throws IOException {
        IOUtils.close(masterFD, nodesFD);
    }

    @Override
    public ClusterState clusterState() {
        ClusterState clusterState = committedState.get();
        assert clusterState != null : "accessing cluster state before it is set";
        return clusterState;
    }

    @Override
    public void publish(ClusterChangedEvent clusterChangedEvent, ActionListener<Void> publishListener, AckListener ackListener) {
        ClusterState newState = clusterChangedEvent.state();
        assert newState.getNodes().isLocalNodeElectedMaster() : "Shouldn't publish state when not master " + clusterChangedEvent.source();

        try {

            // state got changed locally (maybe because another master published to us)
            if (clusterChangedEvent.previousState() != this.committedState.get()) {
                throw new FailedToCommitClusterStateException("state was mutated while calculating new CS update");
            }

            pendingStatesQueue.addPending(newState);

            publishClusterState.publish(clusterChangedEvent, electMaster.minimumMasterNodes(), ackListener);
        } catch (FailedToCommitClusterStateException t) {
            // cluster service logs a WARN message
            logger.debug("failed to publish cluster state version [{}] (not enough nodes acknowledged, min master nodes [{}])",
                newState.version(), electMaster.minimumMasterNodes());

            synchronized (stateMutex) {
                pendingStatesQueue.failAllStatesAndClear(
                    new ElasticsearchException("failed to publish cluster state"));

                rejoin("zen-disco-failed-to-publish");
            }

            publishListener.onFailure(t);
            return;
        }

        final DiscoveryNode localNode = newState.getNodes().getLocalNode();
        final AtomicBoolean processedOrFailed = new AtomicBoolean();
        pendingStatesQueue.markAsCommitted(newState.stateUUID(),
            new PendingClusterStatesQueue.StateProcessedListener() {
                @Override
                public void onNewClusterStateProcessed() {
                    processedOrFailed.set(true);
                    publishListener.onResponse(null);
                    ackListener.onNodeAck(localNode, null);
                }

                @Override
                public void onNewClusterStateFailed(Exception e) {
                    processedOrFailed.set(true);
                    publishListener.onFailure(e);
                    ackListener.onNodeAck(localNode, e);
                    logger.warn(() -> new ParameterizedMessage(
                            "failed while applying cluster state locally [{}]", clusterChangedEvent.source()), e);
                }
            });

        synchronized (stateMutex) {
            if (clusterChangedEvent.previousState() != this.committedState.get()) {
                publishListener.onFailure(
                        new FailedToCommitClusterStateException("local state was mutated while CS update was published to other nodes")
                );
                return;
            }

            boolean sentToApplier = processNextCommittedClusterState("master " + newState.nodes().getMasterNode() +
                " committed version [" + newState.version() + "] source [" + clusterChangedEvent.source() + "]");
            if (sentToApplier == false && processedOrFailed.get() == false) {
                assert false : "cluster state published locally neither processed nor failed: " + newState;
                logger.warn("cluster state with version [{}] that is published locally has neither been processed nor failed",
                    newState.version());
                publishListener.onFailure(new FailedToCommitClusterStateException("cluster state that is published locally has neither " +
                        "been processed nor failed"));
            }
        }
    }

    /**
     * Gets the current set of nodes involved in the node fault detection.
     * NB: for testing purposes
     */
    Set<DiscoveryNode> getFaultDetectionNodes() {
        return nodesFD.getNodes();
    }

    @Override
    public DiscoveryStats stats() {
        return new DiscoveryStats(pendingStatesQueue.stats(), publishClusterState.stats());
    }

    public DiscoverySettings getDiscoverySettings() {
        return discoverySettings;
    }

    /**
     * returns true if zen discovery is started and there is a currently a background thread active for (re)joining
     * the cluster used for testing.
     */
    public boolean joiningCluster() {
        return joinThreadControl.joinThreadActive();
    }

    // used for testing
    public ClusterState[] pendingClusterStates() {
        return pendingStatesQueue.pendingClusterStates();
    }

    PendingClusterStatesQueue pendingClusterStatesQueue() {
        return pendingStatesQueue;
    }

    /**
     * the main function of a join thread. This function is guaranteed to join the cluster
     * or spawn a new join thread upon failure to do so.
     */
    private void innerJoinCluster() {
        DiscoveryNode masterNode = null;
        final Thread currentThread = Thread.currentThread();
        nodeJoinController.startElectionContext();
        while (masterNode == null && joinThreadControl.joinThreadActive(currentThread)) {
            masterNode = findMaster();
        }

        if (!joinThreadControl.joinThreadActive(currentThread)) {
            logger.trace("thread is no longer in currentJoinThread. Stopping.");
            return;
        }

        if (transportService.getLocalNode().equals(masterNode)) {
            final int requiredJoins = Math.max(0, electMaster.minimumMasterNodes() - 1); // we count as one
            logger.debug("elected as master, waiting for incoming joins ([{}] needed)", requiredJoins);
            nodeJoinController.waitToBeElectedAsMaster(requiredJoins, masterElectionWaitForJoinsTimeout,
                    new NodeJoinController.ElectionCallback() {
                        @Override
                        public void onElectedAsMaster(ClusterState state) {
                            synchronized (stateMutex) {
                                joinThreadControl.markThreadAsDone(currentThread);
                            }
                        }

                        @Override
                        public void onFailure(Throwable t) {
                            logger.trace("failed while waiting for nodes to join, rejoining", t);
                            synchronized (stateMutex) {
                                joinThreadControl.markThreadAsDoneAndStartNew(currentThread);
                            }
                        }
                    }

            );
        } else {
            // process any incoming joins (they will fail because we are not the master)
            nodeJoinController.stopElectionContext(masterNode + " elected");

            // send join request
            final boolean success = joinElectedMaster(masterNode);

            synchronized (stateMutex) {
                if (success) {
                    DiscoveryNode currentMasterNode = this.clusterState().getNodes().getMasterNode();
                    if (currentMasterNode == null) {
                        // Post 1.3.0, the master should publish a new cluster state before acking our join request. we now should have
                        // a valid master.
                        logger.debug("no master node is set, despite of join request completing. retrying pings.");
                        joinThreadControl.markThreadAsDoneAndStartNew(currentThread);
                    } else if (currentMasterNode.equals(masterNode) == false) {
                        // update cluster state
                        joinThreadControl.stopRunningThreadAndRejoin("master_switched_while_finalizing_join");
                    }

                    joinThreadControl.markThreadAsDone(currentThread);
                } else {
                    // failed to join. Try again...
                    joinThreadControl.markThreadAsDoneAndStartNew(currentThread);
                }
            }
        }
    }

    /**
     * Join a newly elected master.
     *
     * @return true if successful
     */
    private boolean joinElectedMaster(DiscoveryNode masterNode) {
        try {
            // first, make sure we can connect to the master
            transportService.connectToNode(masterNode);
        } catch (Exception e) {
            logger.warn(() -> new ParameterizedMessage("failed to connect to master [{}], retrying...", masterNode), e);
            return false;
        }
        int joinAttempt = 0; // we retry on illegal state if the master is not yet ready
        while (true) {
            try {
                logger.trace("joining master {}", masterNode);
                membership.sendJoinRequestBlocking(masterNode, transportService.getLocalNode(), joinTimeout);
                return true;
            } catch (Exception e) {
                final Throwable unwrap = ExceptionsHelper.unwrapCause(e);
                if (unwrap instanceof NotMasterException) {
                    if (++joinAttempt == this.joinRetryAttempts) {
                        logger.info("failed to send join request to master [{}], reason [{}], tried [{}] times", masterNode,
                            ExceptionsHelper.detailedMessage(e), joinAttempt);
                        return false;
                    } else {
                        logger.trace("master {} failed with [{}]. retrying... (attempts done: [{}])", masterNode,
                            ExceptionsHelper.detailedMessage(e), joinAttempt);
                    }
                } else {
                    if (logger.isTraceEnabled()) {
                        logger.trace(() -> new ParameterizedMessage("failed to send join request to master [{}]", masterNode), e);
                    } else {
                        logger.info("failed to send join request to master [{}], reason [{}]", masterNode,
                            ExceptionsHelper.detailedMessage(e));
                    }
                    return false;
                }
            }

            try {
                Thread.sleep(this.joinRetryDelay.millis());
            } catch (InterruptedException e) {
                Thread.currentThread().interrupt();
            }
        }
    }

    private void submitRejoin(String source) {
        synchronized (stateMutex) {
            rejoin(source);
        }
    }

    // visible for testing
    void setCommittedState(ClusterState clusterState) {
        synchronized (stateMutex) {
            committedState.set(clusterState);
        }
    }

    private void removeNode(final DiscoveryNode node, final String source, final String reason) {
        masterService.submitStateUpdateTask(
                source + "(" + node + "), reason(" + reason + ")",
                new NodeRemovalClusterStateTaskExecutor.Task(node, reason),
                ClusterStateTaskConfig.build(Priority.IMMEDIATE),
                nodeRemovalExecutor,
                nodeRemovalExecutor);
    }

    private void handleLeaveRequest(final DiscoveryNode node) {
        if (lifecycleState() != Lifecycle.State.STARTED) {
            // not started, ignore a node failure
            return;
        }
        if (localNodeMaster()) {
            removeNode(node, "zen-disco-node-left", "left");
        } else if (node.equals(clusterState().nodes().getMasterNode())) {
            handleMasterGone(node, null, "shut_down");
        }
    }

    private void handleNodeFailure(final DiscoveryNode node, final String reason) {
        if (lifecycleState() != Lifecycle.State.STARTED) {
            // not started, ignore a node failure
            return;
        }
        if (!localNodeMaster()) {
            // nothing to do here...
            return;
        }
        removeNode(node, "zen-disco-node-failed", reason);
    }

    private void handleMinimumMasterNodesChanged(final int minimumMasterNodes) {
        if (lifecycleState() != Lifecycle.State.STARTED) {
            // not started, ignore a node failure
            return;
        }
        final int prevMinimumMasterNode = ZenDiscovery.this.electMaster.minimumMasterNodes();
        ZenDiscovery.this.electMaster.minimumMasterNodes(minimumMasterNodes);
        if (!localNodeMaster()) {
            // We only set the new value. If the master doesn't see enough nodes it will revoke it's mastership.
            return;
        }
        synchronized (stateMutex) {
            // check if we have enough master nodes, if not, we need to move into joining the cluster again
            if (!electMaster.hasEnoughMasterNodes(committedState.get().nodes())) {
                rejoin("not enough master nodes on change of minimum_master_nodes from [" + prevMinimumMasterNode + "] to [" +
                    minimumMasterNodes + "]");
            }
        }
    }

    private void handleMasterGone(final DiscoveryNode masterNode, final Throwable cause, final String reason) {
        if (lifecycleState() != Lifecycle.State.STARTED) {
            // not started, ignore a master failure
            return;
        }
        if (localNodeMaster()) {
            // we might get this on both a master telling us shutting down, and then the disconnect failure
            return;
        }

        logger.info(() -> new ParameterizedMessage("master_left [{}], reason [{}]", masterNode, reason), cause);

        synchronized (stateMutex) {
            if (localNodeMaster() == false && masterNode.equals(committedState.get().nodes().getMasterNode())) {
                // flush any pending cluster states from old master, so it will not be set as master again
                pendingStatesQueue.failAllStatesAndClear(new ElasticsearchException("master left [{}]", reason));
                rejoin("master left (reason = " + reason + ")");
            }
        }
    }

    // return true if state has been sent to applier
    boolean processNextCommittedClusterState(String reason) {
        assert Thread.holdsLock(stateMutex);

        final ClusterState newClusterState = pendingStatesQueue.getNextClusterStateToProcess();
        final ClusterState currentState = committedState.get();
        // all pending states have been processed
        if (newClusterState == null) {
            return false;
        }

        assert newClusterState.nodes().getMasterNode() != null : "received a cluster state without a master";
        assert !newClusterState.blocks().hasGlobalBlock(discoverySettings.getNoMasterBlock()) :
            "received a cluster state with a master block";

        if (currentState.nodes().isLocalNodeElectedMaster() && newClusterState.nodes().isLocalNodeElectedMaster() == false) {
            handleAnotherMaster(currentState, newClusterState.nodes().getMasterNode(), newClusterState.version(),
                "via a new cluster state");
            return false;
        }

        try {
            if (shouldIgnoreOrRejectNewClusterState(logger, currentState, newClusterState)) {
                String message = String.format(
                    Locale.ROOT,
                    "rejecting cluster state version [%d] uuid [%s] received from [%s]",
                    newClusterState.version(),
                    newClusterState.stateUUID(),
                    newClusterState.nodes().getMasterNodeId()
                );
                throw new IllegalStateException(message);
            }
        } catch (Exception e) {
            try {
                pendingStatesQueue.markAsFailed(newClusterState, e);
            } catch (Exception inner) {
                inner.addSuppressed(e);
                logger.error(() -> new ParameterizedMessage("unexpected exception while failing [{}]", reason), inner);
            }
            return false;
        }

        if (currentState.blocks().hasGlobalBlock(discoverySettings.getNoMasterBlock())) {
            // its a fresh update from the master as we transition from a start of not having a master to having one
            logger.debug("got first state from fresh master [{}]", newClusterState.nodes().getMasterNodeId());
        }

        if (currentState == newClusterState) {
            return false;
        }

        committedState.set(newClusterState);

        // update failure detection only after the state has been updated to prevent race condition with handleLeaveRequest
        // and handleNodeFailure as those check the current state to determine whether the failure is to be handled by this node
        if (newClusterState.nodes().isLocalNodeElectedMaster()) {
            // update the set of nodes to ping
            nodesFD.updateNodesAndPing(newClusterState);
        } else {
            // check to see that we monitor the correct master of the cluster
            if (masterFD.masterNode() == null || !masterFD.masterNode().equals(newClusterState.nodes().getMasterNode())) {
                masterFD.restart(newClusterState.nodes().getMasterNode(),
                    "new cluster state received and we are monitoring the wrong master [" + masterFD.masterNode() + "]");
            }
        }

        clusterApplier.onNewClusterState("apply cluster state (from master [" + reason + "])",
            this::clusterState,
            new ClusterApplyListener() {
                @Override
                public void onSuccess(String source) {
                    try {
                        pendingStatesQueue.markAsProcessed(newClusterState);
                    } catch (Exception e) {
                        onFailure(source, e);
                    }
                }

                @Override
                public void onFailure(String source, Exception e) {
                    logger.error(() -> new ParameterizedMessage("unexpected failure applying [{}]", reason), e);
                    try {
                        // TODO: use cluster state uuid instead of full cluster state so that we don't keep reference to CS around
                        // for too long.
                        pendingStatesQueue.markAsFailed(newClusterState, e);
                    } catch (Exception inner) {
                        inner.addSuppressed(e);
                        logger.error(() -> new ParameterizedMessage("unexpected exception while failing [{}]", reason), inner);
                    }
                }
            });

        return true;
    }

    /**
     * In the case we follow an elected master the new cluster state needs to have the same elected master and
     * the new cluster state version needs to be equal or higher than our cluster state version.
     * If the first condition fails we reject the cluster state and throw an error.
     * If the second condition fails we ignore the cluster state.
     */
    public static boolean shouldIgnoreOrRejectNewClusterState(Logger logger, ClusterState currentState, ClusterState newClusterState) {
        validateStateIsFromCurrentMaster(logger, currentState.nodes(), newClusterState);

        // reject cluster states that are not new from the same master
        if (currentState.supersedes(newClusterState) ||
                (newClusterState.nodes().getMasterNodeId().equals(currentState.nodes().getMasterNodeId()) &&
                    currentState.version() == newClusterState.version())) {
            // if the new state has a smaller version, and it has the same master node, then no need to process it
            logger.debug("received a cluster state that is not newer than the current one, ignoring (received {}, current {})",
                newClusterState.version(), currentState.version());
            return true;
        }

        // reject older cluster states if we are following a master
        if (currentState.nodes().getMasterNodeId() != null && newClusterState.version() < currentState.version()) {
            logger.debug("received a cluster state that has a lower version than the current one, ignoring (received {}, current {})",
                newClusterState.version(), currentState.version());
            return true;
        }
        return false;
    }

    /**
     * In the case we follow an elected master the new cluster state needs to have the same elected master
     * This method checks for this and throws an exception if needed
     */

    public static void validateStateIsFromCurrentMaster(Logger logger, DiscoveryNodes currentNodes, ClusterState newClusterState) {
        if (currentNodes.getMasterNodeId() == null) {
            return;
        }
        if (!currentNodes.getMasterNodeId().equals(newClusterState.nodes().getMasterNodeId())) {
            logger.warn("received a cluster state from a different master than the current one, rejecting (received {}, current {})",
                newClusterState.nodes().getMasterNode(), currentNodes.getMasterNode());
            throw new IllegalStateException("cluster state from a different master than the current one, rejecting (received " +
                newClusterState.nodes().getMasterNode() + ", current " + currentNodes.getMasterNode() + ")");
        }
    }

    void handleJoinRequest(final DiscoveryNode node, final ClusterState state, final MembershipAction.JoinCallback callback) {
        if (nodeJoinController == null) {
            throw new IllegalStateException("discovery module is not yet started");
        } else {
            // we do this in a couple of places including the cluster update thread. This one here is really just best effort
            // to ensure we fail as fast as possible.
            onJoinValidators.stream().forEach(a -> a.accept(node, state));
            if (state.getBlocks().hasGlobalBlock(STATE_NOT_RECOVERED_BLOCK) == false) {
                JoinTaskExecutor.ensureMajorVersionBarrier(node.getVersion(), state.getNodes().getMinNodeVersion());
            }
            // try and connect to the node, if it fails, we can raise an exception back to the client...
            transportService.connectToNode(node);

            // validate the join request, will throw a failure if it fails, which will get back to the
            // node calling the join request
            try {
                membership.sendValidateJoinRequestBlocking(node, state, joinTimeout);
            } catch (Exception e) {
                logger.warn(() -> new ParameterizedMessage("failed to validate incoming join request from node [{}]", node),
                    e);
                callback.onFailure(new IllegalStateException("failure when sending a validation request to node", e));
                return;
            }
            nodeJoinController.handleJoinRequest(node, callback);
        }
    }

    private DiscoveryNode findMaster() {
        logger.trace("starting to ping");
        List<ZenPing.PingResponse> fullPingResponses = pingAndWait(pingTimeout).toList();
        if (fullPingResponses == null) {
            logger.trace("No full ping responses");
            return null;
        }
        if (logger.isTraceEnabled()) {
            StringBuilder sb = new StringBuilder();
            if (fullPingResponses.size() == 0) {
                sb.append(" {none}");
            } else {
                for (ZenPing.PingResponse pingResponse : fullPingResponses) {
                    sb.append("\n\t--> ").append(pingResponse);
                }
            }
            logger.trace("full ping responses:{}", sb);
        }

        final DiscoveryNode localNode = transportService.getLocalNode();

        // add our selves
        assert fullPingResponses.stream().map(ZenPing.PingResponse::node)
            .filter(n -> n.equals(localNode)).findAny().isPresent() == false;

        fullPingResponses.add(new ZenPing.PingResponse(localNode, null, this.clusterState()));

        // filter responses
        final List<ZenPing.PingResponse> pingResponses = filterPingResponses(fullPingResponses, masterElectionIgnoreNonMasters, logger);

        List<DiscoveryNode> activeMasters = new ArrayList<>();
        for (ZenPing.PingResponse pingResponse : pingResponses) {
            // We can't include the local node in pingMasters list, otherwise we may up electing ourselves without
            // any check / verifications from other nodes in ZenDiscover#innerJoinCluster()
            if (pingResponse.master() != null && !localNode.equals(pingResponse.master())) {
                activeMasters.add(pingResponse.master());
            }
        }

        // nodes discovered during pinging
        List<ElectMasterService.MasterCandidate> masterCandidates = new ArrayList<>();
        for (ZenPing.PingResponse pingResponse : pingResponses) {
            if (pingResponse.node().isMasterNode()) {
                masterCandidates.add(new ElectMasterService.MasterCandidate(pingResponse.node(), pingResponse.getClusterStateVersion()));
            }
        }

        if (activeMasters.isEmpty()) {
            if (electMaster.hasEnoughCandidates(masterCandidates)) {
                final ElectMasterService.MasterCandidate winner = electMaster.electMaster(masterCandidates);
                logger.trace("candidate {} won election", winner);
                return winner.getNode();
            } else {
                // if we don't have enough master nodes, we bail, because there are not enough master to elect from
                logger.warn("not enough master nodes discovered during pinging (found [{}], but needed [{}]), pinging again",
                            masterCandidates, electMaster.minimumMasterNodes());
                return null;
            }
        } else {
            assert !activeMasters.contains(localNode) :
                "local node should never be elected as master when other nodes indicate an active master";
            // lets tie break between discovered nodes
            return electMaster.tieBreakActiveMasters(activeMasters);
        }
    }

    static List<ZenPing.PingResponse> filterPingResponses(List<ZenPing.PingResponse> fullPingResponses,
                                                          boolean masterElectionIgnoreNonMasters, Logger logger) {
        List<ZenPing.PingResponse> pingResponses;
        if (masterElectionIgnoreNonMasters) {
            pingResponses = fullPingResponses.stream().filter(ping -> ping.node().isMasterNode()).collect(Collectors.toList());
        } else {
            pingResponses = fullPingResponses;
        }

        if (logger.isDebugEnabled()) {
            StringBuilder sb = new StringBuilder();
            if (pingResponses.isEmpty()) {
                sb.append(" {none}");
            } else {
                for (ZenPing.PingResponse pingResponse : pingResponses) {
                    sb.append("\n\t--> ").append(pingResponse);
                }
            }
            logger.debug("filtered ping responses: (ignore_non_masters [{}]){}", masterElectionIgnoreNonMasters, sb);
        }
        return pingResponses;
    }

    protected void rejoin(String reason) {
        assert Thread.holdsLock(stateMutex);
        ClusterState clusterState = committedState.get();

        logger.warn("{}, current nodes: {}", reason, clusterState.nodes());
        nodesFD.stop();
        masterFD.stop(reason);

        // TODO: do we want to force a new thread if we actively removed the master? this is to give a full pinging cycle
        // before a decision is made.
        joinThreadControl.startNewThreadIfNotRunning();

        if (clusterState.nodes().getMasterNodeId() != null) {
            // remove block if it already exists before adding new one
            assert clusterState.blocks().hasGlobalBlock(discoverySettings.getNoMasterBlock().id()) == false :
                "NO_MASTER_BLOCK should only be added by ZenDiscovery";
            ClusterBlocks clusterBlocks = ClusterBlocks.builder().blocks(clusterState.blocks())
                .addGlobalBlock(discoverySettings.getNoMasterBlock())
                .build();

            DiscoveryNodes discoveryNodes = new DiscoveryNodes.Builder(clusterState.nodes()).masterNodeId(null).build();
            clusterState = ClusterState.builder(clusterState)
                .blocks(clusterBlocks)
                .nodes(discoveryNodes)
                .build();

            committedState.set(clusterState);
            clusterApplier.onNewClusterState(reason, this::clusterState, (source, e) -> {}); // don't wait for state to be applied
        }
    }

    private boolean localNodeMaster() {
        return clusterState().nodes().isLocalNodeElectedMaster();
    }

    private void handleAnotherMaster(ClusterState localClusterState, final DiscoveryNode otherMaster, long otherClusterStateVersion,
                                     String reason) {
        assert localClusterState.nodes().isLocalNodeElectedMaster() : "handleAnotherMaster called but current node is not a master";
        assert Thread.holdsLock(stateMutex);

        if (otherClusterStateVersion > localClusterState.version()) {
            rejoin("zen-disco-discovered another master with a new cluster_state [" + otherMaster + "][" + reason + "]");
        } else {
            // TODO: do this outside mutex
            logger.warn("discovered [{}] which is also master but with an older cluster_state, telling [{}] to rejoin the cluster ([{}])",
                otherMaster, otherMaster, reason);
            try {
                // make sure we're connected to this node (connect to node does nothing if we're already connected)
                // since the network connections are asymmetric, it may be that we received a state but have disconnected from the node
                // in the past (after a master failure, for example)
                transportService.connectToNode(otherMaster);
                transportService.sendRequest(otherMaster, DISCOVERY_REJOIN_ACTION_NAME,
                    new RejoinClusterRequest(localClusterState.nodes().getLocalNodeId()),
                    new EmptyTransportResponseHandler(ThreadPool.Names.SAME) {

                    @Override
                    public void handleException(TransportException exp) {
                        logger.warn(() -> new ParameterizedMessage("failed to send rejoin request to [{}]", otherMaster), exp);
                    }
                });
            } catch (Exception e) {
                logger.warn(() -> new ParameterizedMessage("failed to send rejoin request to [{}]", otherMaster), e);
            }
        }
    }

    private ZenPing.PingCollection pingAndWait(TimeValue timeout) {
        final CompletableFuture<ZenPing.PingCollection> response = new CompletableFuture<>();
        try {
            zenPing.ping(response::complete, timeout);
        } catch (Exception ex) {
            // logged later
            response.completeExceptionally(ex);
        }

        try {
            return response.get();
        } catch (InterruptedException e) {
            logger.trace("pingAndWait interrupted");
            return new ZenPing.PingCollection();
        } catch (ExecutionException e) {
            logger.warn("Ping execution failed", e);
            return new ZenPing.PingCollection();
        }
    }

    @Override
    public void onIncomingClusterState(ClusterState incomingState) {
        validateIncomingState(logger, incomingState, committedState.get());
        pendingStatesQueue.addPending(incomingState);
    }

    @Override
    public void onClusterStateCommitted(String stateUUID, ActionListener<Void> processedListener) {
        final ClusterState state = pendingStatesQueue.markAsCommitted(stateUUID,
            new PendingClusterStatesQueue.StateProcessedListener() {
                @Override
                public void onNewClusterStateProcessed() {
                    processedListener.onResponse(null);
                }

                @Override
                public void onNewClusterStateFailed(Exception e) {
                    processedListener.onFailure(e);
                }
            });
        if (state != null) {
            synchronized (stateMutex) {
                processNextCommittedClusterState("master " + state.nodes().getMasterNode() +
                    " committed version [" + state.version() + "]");
            }
        }
    }

    /**
     * does simple sanity check of the incoming cluster state. Throws an exception on rejections.
     */
    static void validateIncomingState(Logger logger, ClusterState incomingState, ClusterState lastState) {
        final ClusterName incomingClusterName = incomingState.getClusterName();
        if (!incomingClusterName.equals(lastState.getClusterName())) {
            logger.warn("received cluster state from [{}] which is also master but with a different cluster name [{}]",
                incomingState.nodes().getMasterNode(), incomingClusterName);
            throw new IllegalStateException("received state from a node that is not part of the cluster");
        }
        if (lastState.nodes().getLocalNode().equals(incomingState.nodes().getLocalNode()) == false) {
            logger.warn("received a cluster state from [{}] and not part of the cluster, should not happen",
                incomingState.nodes().getMasterNode());
            throw new IllegalStateException("received state with a local node that does not match the current local node");
        }

        if (shouldIgnoreOrRejectNewClusterState(logger, lastState, incomingState)) {
            String message = String.format(
                Locale.ROOT,
                "rejecting cluster state version [%d] uuid [%s] received from [%s]",
                incomingState.version(),
                incomingState.stateUUID(),
                incomingState.nodes().getMasterNodeId()
            );
            logger.warn(message);
            throw new IllegalStateException(message);
        }

    }

    private class MembershipListener implements MembershipAction.MembershipListener {
        @Override
        public void onJoin(DiscoveryNode node, MembershipAction.JoinCallback callback) {
            handleJoinRequest(node, ZenDiscovery.this.clusterState(), callback);
        }

        @Override
        public void onLeave(DiscoveryNode node) {
            handleLeaveRequest(node);
        }
    }

    private class NodeFaultDetectionListener extends NodesFaultDetection.Listener {

        private final AtomicInteger pingsWhileMaster = new AtomicInteger(0);

        @Override
        public void onNodeFailure(DiscoveryNode node, String reason) {
            handleNodeFailure(node, reason);
        }

        @Override
        public void onPingReceived(final NodesFaultDetection.PingRequest pingRequest) {
            // if we are master, we don't expect any fault detection from another node. If we get it
            // means we potentially have two masters in the cluster.
            if (!localNodeMaster()) {
                pingsWhileMaster.set(0);
                return;
            }

            if (pingsWhileMaster.incrementAndGet() < maxPingsFromAnotherMaster) {
                logger.trace("got a ping from another master {}. current ping count: [{}]", pingRequest.masterNode(),
                    pingsWhileMaster.get());
                return;
            }
            logger.debug("got a ping from another master {}. resolving who should rejoin. current ping count: [{}]",
                pingRequest.masterNode(), pingsWhileMaster.get());
            synchronized (stateMutex) {
                ClusterState currentState = committedState.get();
                if (currentState.nodes().isLocalNodeElectedMaster()) {
                    pingsWhileMaster.set(0);
                    handleAnotherMaster(currentState, pingRequest.masterNode(), pingRequest.clusterStateVersion(), "node fd ping");
                }
            }
        }
    }

    private class MasterNodeFailureListener implements MasterFaultDetection.Listener {

        @Override
        public void onMasterFailure(DiscoveryNode masterNode, Throwable cause, String reason) {
            handleMasterGone(masterNode, cause, reason);
        }
    }

    public static class RejoinClusterRequest extends TransportRequest {

        private String fromNodeId;

        RejoinClusterRequest(String fromNodeId) {
            this.fromNodeId = fromNodeId;
        }

        public RejoinClusterRequest() {
        }

        @Override
        public void readFrom(StreamInput in) throws IOException {
            super.readFrom(in);
            fromNodeId = in.readOptionalString();
        }

        @Override
        public void writeTo(StreamOutput out) throws IOException {
            super.writeTo(out);
            out.writeOptionalString(fromNodeId);
        }
    }

    class RejoinClusterRequestHandler implements TransportRequestHandler<RejoinClusterRequest> {
        @Override
        public void messageReceived(final RejoinClusterRequest request, final TransportChannel channel, Task task) throws Exception {
            try {
                channel.sendResponse(TransportResponse.Empty.INSTANCE);
            } catch (Exception e) {
                logger.warn("failed to send response on rejoin cluster request handling", e);
            }
            synchronized (stateMutex) {
                rejoin("received a request to rejoin the cluster from [" + request.fromNodeId + "]");
            }
        }
    }

    /**
     * All control of the join thread should happen under the cluster state update task thread.
     * This is important to make sure that the background joining process is always in sync with any cluster state updates
     * like master loss, failure to join, received cluster state while joining etc.
     */
    private class JoinThreadControl {

        private final AtomicBoolean running = new AtomicBoolean(false);
        private final AtomicReference<Thread> currentJoinThread = new AtomicReference<>();

        /** returns true if join thread control is started and there is currently an active join thread */
        public boolean joinThreadActive() {
            Thread currentThread = currentJoinThread.get();
            return running.get() && currentThread != null && currentThread.isAlive();
        }

        /** returns true if join thread control is started and the supplied thread is the currently active joinThread */
        public boolean joinThreadActive(Thread joinThread) {
            return running.get() && joinThread.equals(currentJoinThread.get());
        }

        /** cleans any running joining thread and calls {@link #rejoin} */
        public void stopRunningThreadAndRejoin(String reason) {
            assert Thread.holdsLock(stateMutex);
            currentJoinThread.set(null);
            rejoin(reason);
        }

        /** starts a new joining thread if there is no currently active one and join thread controlling is started */
        public void startNewThreadIfNotRunning() {
            assert Thread.holdsLock(stateMutex);
            if (joinThreadActive()) {
                return;
            }
            threadPool.generic().execute(new Runnable() {
                @Override
                public void run() {
                    Thread currentThread = Thread.currentThread();
                    if (!currentJoinThread.compareAndSet(null, currentThread)) {
                        return;
                    }
                    while (running.get() && joinThreadActive(currentThread)) {
                        try {
                            innerJoinCluster();
                            return;
                        } catch (Exception e) {
                            logger.error("unexpected error while joining cluster, trying again", e);
                            // Because we catch any exception here, we want to know in
                            // tests if an uncaught exception got to this point and the test infra uncaught exception
                            // leak detection can catch this. In practise no uncaught exception should leak
                            assert ExceptionsHelper.reThrowIfNotNull(e);
                        }
                    }
                    // cleaning the current thread from currentJoinThread is done by explicit calls.
                }
            });
        }

        /**
         * marks the given joinThread as completed and makes sure another thread is running (starting one if needed)
         * If the given thread is not the currently running join thread, the command is ignored.
         */
        public void markThreadAsDoneAndStartNew(Thread joinThread) {
            assert Thread.holdsLock(stateMutex);
            if (!markThreadAsDone(joinThread)) {
                return;
            }
            startNewThreadIfNotRunning();
        }

        /** marks the given joinThread as completed. Returns false if the supplied thread is not the currently active join thread */
        public boolean markThreadAsDone(Thread joinThread) {
            assert Thread.holdsLock(stateMutex);
            return currentJoinThread.compareAndSet(joinThread, null);
        }

        public void stop() {
            running.set(false);
            Thread joinThread = currentJoinThread.getAndSet(null);
            if (joinThread != null) {
                joinThread.interrupt();
            }
        }

        public void start() {
            running.set(true);
        }

    }

    public final Collection<BiConsumer<DiscoveryNode, ClusterState>> getOnJoinValidators() {
        return onJoinValidators;
    }

    static class ZenNodeRemovalClusterStateTaskExecutor extends NodeRemovalClusterStateTaskExecutor {

        private final ElectMasterService electMasterService;
        private final Consumer<String> rejoin;

        ZenNodeRemovalClusterStateTaskExecutor(
            final AllocationService allocationService,
            final ElectMasterService electMasterService,
            final Consumer<String> rejoin,
            final Logger logger) {
            super(allocationService, logger);
            this.electMasterService = electMasterService;
            this.rejoin = rejoin;
        }

        @Override
        protected ClusterTasksResult<Task> getTaskClusterTasksResult(ClusterState currentState, List<Task> tasks,
                                                                     ClusterState remainingNodesClusterState) {
            if (electMasterService.hasEnoughMasterNodes(remainingNodesClusterState.nodes()) == false) {
                final ClusterTasksResult.Builder<Task> resultBuilder = ClusterTasksResult.<Task>builder().successes(tasks);
                final int masterNodes = electMasterService.countMasterNodes(remainingNodesClusterState.nodes());
                rejoin.accept(LoggerMessageFormat.format("not enough master nodes (has [{}], but needed [{}])",
                    masterNodes, electMasterService.minimumMasterNodes()));
                return resultBuilder.build(currentState);
            } else {
                return super.getTaskClusterTasksResult(currentState, tasks, remainingNodesClusterState);
            }
        }
    }
}<|MERGE_RESOLUTION|>--- conflicted
+++ resolved
@@ -218,13 +218,8 @@
         this.membership = new MembershipAction(transportService, new MembershipListener(), onJoinValidators);
         this.joinThreadControl = new JoinThreadControl();
 
-<<<<<<< HEAD
-        this.nodeJoinController = new NodeJoinController(masterService, allocationService, electMaster, settings);
+        this.nodeJoinController = new NodeJoinController(masterService, allocationService, electMaster);
         this.nodeRemovalExecutor = new ZenNodeRemovalClusterStateTaskExecutor(allocationService, electMaster, this::submitRejoin, logger);
-=======
-        this.nodeJoinController = new NodeJoinController(masterService, allocationService, electMaster);
-        this.nodeRemovalExecutor = new NodeRemovalClusterStateTaskExecutor(allocationService, electMaster, this::submitRejoin, logger);
->>>>>>> d00b23c8
 
         masterService.setClusterStateSupplier(this::clusterState);
 

/*
 * Licensed to Elasticsearch under one or more contributor
 * license agreements. See the NOTICE file distributed with
 * this work for additional information regarding copyright
 * ownership. Elasticsearch licenses this file to you under
 * the Apache License, Version 2.0 (the "License"); you may
 * not use this file except in compliance with the License.
 * You may obtain a copy of the License at
 *
 *    http://www.apache.org/licenses/LICENSE-2.0
 *
 * Unless required by applicable law or agreed to in writing,
 * software distributed under the License is distributed on an
 * "AS IS" BASIS, WITHOUT WARRANTIES OR CONDITIONS OF ANY
 * KIND, either express or implied.  See the License for the
 * specific language governing permissions and limitations
 * under the License.
 */

package org.elasticsearch.index.engine;

import org.apache.logging.log4j.Logger;
import org.apache.logging.log4j.message.ParameterizedMessage;
import org.apache.lucene.document.Field;
import org.apache.lucene.document.NumericDocValuesField;
import org.apache.lucene.index.DirectoryReader;
import org.apache.lucene.index.IndexCommit;
import org.apache.lucene.index.IndexReader;
import org.apache.lucene.index.IndexWriter;
import org.apache.lucene.index.IndexWriterConfig;
import org.apache.lucene.index.IndexableField;
import org.apache.lucene.index.LeafReader;
import org.apache.lucene.index.LiveIndexWriterConfig;
import org.apache.lucene.index.MergePolicy;
import org.apache.lucene.index.SegmentCommitInfo;
import org.apache.lucene.index.SegmentInfos;
import org.apache.lucene.index.SoftDeletesRetentionMergePolicy;
import org.apache.lucene.index.Term;
import org.apache.lucene.search.IndexSearcher;
import org.apache.lucene.search.ReferenceManager;
import org.apache.lucene.search.SearcherFactory;
import org.apache.lucene.search.SearcherManager;
import org.apache.lucene.search.TermQuery;
import org.apache.lucene.store.AlreadyClosedException;
import org.apache.lucene.store.Directory;
import org.apache.lucene.store.LockObtainFailedException;
import org.apache.lucene.util.BytesRef;
import org.apache.lucene.util.InfoStream;
import org.elasticsearch.Assertions;
import org.elasticsearch.ExceptionsHelper;
import org.elasticsearch.action.index.IndexRequest;
import org.elasticsearch.common.Nullable;
import org.elasticsearch.common.SuppressForbidden;
import org.elasticsearch.common.lease.Releasable;
import org.elasticsearch.common.lease.Releasables;
import org.elasticsearch.common.lucene.LoggerInfoStream;
import org.elasticsearch.common.lucene.Lucene;
import org.elasticsearch.common.lucene.index.ElasticsearchDirectoryReader;
import org.elasticsearch.common.lucene.uid.Versions;
import org.elasticsearch.common.lucene.uid.VersionsAndSeqNoResolver;
import org.elasticsearch.common.lucene.uid.VersionsAndSeqNoResolver.DocIdAndSeqNo;
import org.elasticsearch.common.metrics.CounterMetric;
import org.elasticsearch.common.util.concurrent.AbstractRunnable;
import org.elasticsearch.common.util.concurrent.ReleasableLock;
import org.elasticsearch.core.internal.io.IOUtils;
import org.elasticsearch.index.IndexSettings;
import org.elasticsearch.index.VersionType;
import org.elasticsearch.index.mapper.IdFieldMapper;
import org.elasticsearch.index.mapper.MapperService;
import org.elasticsearch.index.mapper.ParseContext;
import org.elasticsearch.index.mapper.ParsedDocument;
import org.elasticsearch.index.mapper.SeqNoFieldMapper;
import org.elasticsearch.index.mapper.SourceFieldMapper;
import org.elasticsearch.index.merge.MergeStats;
import org.elasticsearch.index.merge.OnGoingMerge;
import org.elasticsearch.index.seqno.LocalCheckpointTracker;
import org.elasticsearch.index.seqno.SeqNoStats;
import org.elasticsearch.index.seqno.SequenceNumbers;
import org.elasticsearch.index.shard.ElasticsearchMergePolicy;
import org.elasticsearch.index.shard.ShardId;
import org.elasticsearch.index.translog.Translog;
import org.elasticsearch.index.translog.TranslogConfig;
import org.elasticsearch.index.translog.TranslogCorruptedException;
import org.elasticsearch.index.translog.TranslogDeletionPolicy;
import org.elasticsearch.index.translog.TranslogStats;
import org.elasticsearch.threadpool.ThreadPool;

import java.io.Closeable;
import java.io.IOException;
import java.util.Arrays;
import java.util.Collection;
import java.util.HashMap;
import java.util.List;
import java.util.Map;
import java.util.Objects;
import java.util.Optional;
import java.util.Set;
import java.util.concurrent.CountDownLatch;
import java.util.concurrent.atomic.AtomicBoolean;
import java.util.concurrent.atomic.AtomicInteger;
import java.util.concurrent.atomic.AtomicLong;
import java.util.concurrent.locks.Lock;
import java.util.concurrent.locks.ReentrantLock;
import java.util.function.BiFunction;
import java.util.function.LongSupplier;
import java.util.stream.Stream;

public class InternalEngine extends Engine {

    /**
     * When we last pruned expired tombstones from versionMap.deletes:
     */
    private volatile long lastDeleteVersionPruneTimeMSec;

    private final Translog translog;
    private final ElasticsearchConcurrentMergeScheduler mergeScheduler;

    private final IndexWriter indexWriter;

    private final ExternalSearcherManager externalSearcherManager;
    private final SearcherManager internalSearcherManager;

    private final Lock flushLock = new ReentrantLock();
    private final ReentrantLock optimizeLock = new ReentrantLock();

    // A uid (in the form of BytesRef) to the version map
    // we use the hashed variant since we iterate over it and check removal and additions on existing keys
    private final LiveVersionMap versionMap = new LiveVersionMap();

    private volatile SegmentInfos lastCommittedSegmentInfos;

    private final IndexThrottle throttle;

    private final LocalCheckpointTracker localCheckpointTracker;

    private final CombinedDeletionPolicy combinedDeletionPolicy;

    // How many callers are currently requesting index throttling.  Currently there are only two situations where we do this: when merges
    // are falling behind and when writing indexing buffer to disk is too slow.  When this is 0, there is no throttling, else we throttling
    // incoming indexing ops to a single thread:
    private final AtomicInteger throttleRequestCount = new AtomicInteger();
    private final AtomicBoolean pendingTranslogRecovery = new AtomicBoolean(false);
    public static final String MAX_UNSAFE_AUTO_ID_TIMESTAMP_COMMIT_ID = "max_unsafe_auto_id_timestamp";
    private final AtomicLong maxUnsafeAutoIdTimestamp = new AtomicLong(-1);
    private final AtomicLong maxSeqNoOfNonAppendOnlyOperations = new AtomicLong(SequenceNumbers.NO_OPS_PERFORMED);
    private final CounterMetric numVersionLookups = new CounterMetric();
    private final CounterMetric numIndexVersionsLookups = new CounterMetric();
    // Lucene operations since this engine was opened - not include operations from existing segments.
    private final CounterMetric numDocDeletes = new CounterMetric();
    private final CounterMetric numDocAppends = new CounterMetric();
    private final CounterMetric numDocUpdates = new CounterMetric();
    private final NumericDocValuesField softDeleteField = Lucene.newSoftDeleteField();
    private final boolean softDeleteEnabled;
    private final SoftDeletesPolicy softDeletesPolicy;
    private final LastRefreshedCheckpointListener lastRefreshedCheckpointListener;

    /**
     * How many bytes we are currently moving to disk, via either IndexWriter.flush or refresh.  IndexingMemoryController polls this
     * across all shards to decide if throttling is necessary because moving bytes to disk is falling behind vs incoming documents
     * being indexed/deleted.
     */
    private final AtomicLong writingBytes = new AtomicLong();
    private final AtomicBoolean trackTranslogLocation = new AtomicBoolean(false);

    @Nullable
    private final String historyUUID;

    public InternalEngine(EngineConfig engineConfig) {
        this(engineConfig, LocalCheckpointTracker::new);
    }

    InternalEngine(
            final EngineConfig engineConfig,
            final BiFunction<Long, Long, LocalCheckpointTracker> localCheckpointTrackerSupplier) {
        super(engineConfig);
        if (engineConfig.isAutoGeneratedIDsOptimizationEnabled() == false) {
            maxUnsafeAutoIdTimestamp.set(Long.MAX_VALUE);
        }
        final TranslogDeletionPolicy translogDeletionPolicy = new TranslogDeletionPolicy(
                engineConfig.getIndexSettings().getTranslogRetentionSize().getBytes(),
                engineConfig.getIndexSettings().getTranslogRetentionAge().getMillis()
        );
        store.incRef();
        IndexWriter writer = null;
        Translog translog = null;
        ExternalSearcherManager externalSearcherManager = null;
        SearcherManager internalSearcherManager = null;
        EngineMergeScheduler scheduler = null;
        boolean success = false;
        try {
            this.lastDeleteVersionPruneTimeMSec = engineConfig.getThreadPool().relativeTimeInMillis();

            mergeScheduler = scheduler = new EngineMergeScheduler(engineConfig.getShardId(), engineConfig.getIndexSettings());
            throttle = new IndexThrottle();
            try {
                translog = openTranslog(engineConfig, translogDeletionPolicy, engineConfig.getGlobalCheckpointSupplier());
                assert translog.getGeneration() != null;
                this.translog = translog;
                this.localCheckpointTracker = createLocalCheckpointTracker(localCheckpointTrackerSupplier);
                this.softDeleteEnabled = engineConfig.getIndexSettings().isSoftDeleteEnabled();
                this.softDeletesPolicy = newSoftDeletesPolicy();
                this.combinedDeletionPolicy =
                    new CombinedDeletionPolicy(logger, translogDeletionPolicy, softDeletesPolicy, translog::getLastSyncedGlobalCheckpoint);
                writer = createWriter();
                bootstrapAppendOnlyInfoFromWriter(writer);
                historyUUID = loadHistoryUUID(writer);
                indexWriter = writer;
            } catch (IOException | TranslogCorruptedException e) {
                throw new EngineCreationFailureException(shardId, "failed to create engine", e);
            } catch (AssertionError e) {
                // IndexWriter throws AssertionError on init, if asserts are enabled, if any files don't exist, but tests that
                // randomly throw FNFE/NSFE can also hit this:
                if (ExceptionsHelper.stackTrace(e).contains("org.apache.lucene.index.IndexWriter.filesExist")) {
                    throw new EngineCreationFailureException(shardId, "failed to create engine", e);
                } else {
                    throw e;
                }
            }
            externalSearcherManager = createSearcherManager(new SearchFactory(logger, isClosed, engineConfig));
            internalSearcherManager = externalSearcherManager.internalSearcherManager;
            this.internalSearcherManager = internalSearcherManager;
            this.externalSearcherManager = externalSearcherManager;
            internalSearcherManager.addListener(versionMap);
            assert pendingTranslogRecovery.get() == false : "translog recovery can't be pending before we set it";
            // don't allow commits until we are done with recovering
            pendingTranslogRecovery.set(true);
            for (ReferenceManager.RefreshListener listener: engineConfig.getExternalRefreshListener()) {
                this.externalSearcherManager.addListener(listener);
            }
            for (ReferenceManager.RefreshListener listener: engineConfig.getInternalRefreshListener()) {
                this.internalSearcherManager.addListener(listener);
            }
            this.lastRefreshedCheckpointListener = new LastRefreshedCheckpointListener(localCheckpointTracker.getCheckpoint());
            this.internalSearcherManager.addListener(lastRefreshedCheckpointListener);
            success = true;
        } finally {
            if (success == false) {
                IOUtils.closeWhileHandlingException(writer, translog, internalSearcherManager, externalSearcherManager, scheduler);
                if (isClosed.get() == false) {
                    // failure we need to dec the store reference
                    store.decRef();
                }
            }
        }
        logger.trace("created new InternalEngine");
    }

    private LocalCheckpointTracker createLocalCheckpointTracker(
        BiFunction<Long, Long, LocalCheckpointTracker> localCheckpointTrackerSupplier) throws IOException {
        final long maxSeqNo;
        final long localCheckpoint;
        final SequenceNumbers.CommitInfo seqNoStats =
            SequenceNumbers.loadSeqNoInfoFromLuceneCommit(store.readLastCommittedSegmentsInfo().userData.entrySet());
        maxSeqNo = seqNoStats.maxSeqNo;
        localCheckpoint = seqNoStats.localCheckpoint;
        logger.trace("recovered maximum sequence number [{}] and local checkpoint [{}]", maxSeqNo, localCheckpoint);
        return localCheckpointTrackerSupplier.apply(maxSeqNo, localCheckpoint);
    }

    private SoftDeletesPolicy newSoftDeletesPolicy() throws IOException {
        final Map<String, String> commitUserData = store.readLastCommittedSegmentsInfo().userData;
        final long lastMinRetainedSeqNo;
        if (commitUserData.containsKey(Engine.MIN_RETAINED_SEQNO)) {
            lastMinRetainedSeqNo = Long.parseLong(commitUserData.get(Engine.MIN_RETAINED_SEQNO));
        } else {
            lastMinRetainedSeqNo = Long.parseLong(commitUserData.get(SequenceNumbers.MAX_SEQ_NO)) + 1;
        }
        return new SoftDeletesPolicy(translog::getLastSyncedGlobalCheckpoint, lastMinRetainedSeqNo,
            engineConfig.getIndexSettings().getSoftDeleteRetentionOperations());
    }

    /**
     * This reference manager delegates all it's refresh calls to another (internal) SearcherManager
     * The main purpose for this is that if we have external refreshes happening we don't issue extra
     * refreshes to clear version map memory etc. this can cause excessive segment creation if heavy indexing
     * is happening and the refresh interval is low (ie. 1 sec)
     *
     * This also prevents segment starvation where an internal reader holds on to old segments literally forever
     * since no indexing is happening and refreshes are only happening to the external reader manager, while with
     * this specialized implementation an external refresh will immediately be reflected on the internal reader
     * and old segments can be released in the same way previous version did this (as a side-effect of _refresh)
     */
    @SuppressForbidden(reason = "reference counting is required here")
    private static final class ExternalSearcherManager extends ReferenceManager<IndexSearcher> {
        private final SearcherFactory searcherFactory;
        private final SearcherManager internalSearcherManager;

        ExternalSearcherManager(SearcherManager internalSearcherManager, SearcherFactory searcherFactory) throws IOException {
            IndexSearcher acquire = internalSearcherManager.acquire();
            try {
                IndexReader indexReader = acquire.getIndexReader();
                assert indexReader instanceof ElasticsearchDirectoryReader:
                    "searcher's IndexReader should be an ElasticsearchDirectoryReader, but got " + indexReader;
                indexReader.incRef(); // steal the reader - getSearcher will decrement if it fails
                current = SearcherManager.getSearcher(searcherFactory, indexReader, null);
            } finally {
                internalSearcherManager.release(acquire);
            }
            this.searcherFactory = searcherFactory;
            this.internalSearcherManager = internalSearcherManager;
        }

        @Override
        protected IndexSearcher refreshIfNeeded(IndexSearcher referenceToRefresh) throws IOException {
            // we simply run a blocking refresh on the internal reference manager and then steal it's reader
            // it's a save operation since we acquire the reader which incs it's reference but then down the road
            // steal it by calling incRef on the "stolen" reader
            internalSearcherManager.maybeRefreshBlocking();
            IndexSearcher acquire = internalSearcherManager.acquire();
            try {
                final IndexReader previousReader = referenceToRefresh.getIndexReader();
                assert previousReader instanceof ElasticsearchDirectoryReader:
                    "searcher's IndexReader should be an ElasticsearchDirectoryReader, but got " + previousReader;

                final IndexReader newReader = acquire.getIndexReader();
                if (newReader == previousReader) {
                    // nothing has changed - both ref managers share the same instance so we can use reference equality
                    return null;
                } else {
                    newReader.incRef(); // steal the reader - getSearcher will decrement if it fails
                    return SearcherManager.getSearcher(searcherFactory, newReader, previousReader);
                }
            } finally {
                internalSearcherManager.release(acquire);
            }
        }

        @Override
        protected boolean tryIncRef(IndexSearcher reference) {
            return reference.getIndexReader().tryIncRef();
        }

        @Override
        protected int getRefCount(IndexSearcher reference) {
            return reference.getIndexReader().getRefCount();
        }

        @Override
        protected void decRef(IndexSearcher reference) throws IOException { reference.getIndexReader().decRef(); }
    }

    @Override
    public void restoreLocalCheckpointFromTranslog() throws IOException {
        try (ReleasableLock ignored = writeLock.acquire()) {
            ensureOpen();
            final long localCheckpoint = localCheckpointTracker.getCheckpoint();
            try (Translog.Snapshot snapshot = getTranslog().newSnapshotFromMinSeqNo(localCheckpoint + 1)) {
                Translog.Operation operation;
                while ((operation = snapshot.next()) != null) {
                    if (operation.seqNo() > localCheckpoint) {
                        localCheckpointTracker.markSeqNoAsCompleted(operation.seqNo());
                    }
                }
            }
        }
    }

    @Override
    public int fillSeqNoGaps(long primaryTerm) throws IOException {
        try (ReleasableLock ignored = writeLock.acquire()) {
            ensureOpen();
            final long localCheckpoint = localCheckpointTracker.getCheckpoint();
            final long maxSeqNo = localCheckpointTracker.getMaxSeqNo();
            int numNoOpsAdded = 0;
            for (
                    long seqNo = localCheckpoint + 1;
                    seqNo <= maxSeqNo;
                    seqNo = localCheckpointTracker.getCheckpoint() + 1 /* the local checkpoint might have advanced so we leap-frog */) {
                innerNoOp(new NoOp(seqNo, primaryTerm, Operation.Origin.PRIMARY, System.nanoTime(), "filling gaps"));
                numNoOpsAdded++;
                assert seqNo <= localCheckpointTracker.getCheckpoint()
                        : "local checkpoint did not advance; was [" + seqNo + "], now [" + localCheckpointTracker.getCheckpoint() + "]";

            }
            return numNoOpsAdded;
        }
    }

    private void bootstrapAppendOnlyInfoFromWriter(IndexWriter writer) {
        for (Map.Entry<String, String> entry : writer.getLiveCommitData()) {
            final String key = entry.getKey();
            if (key.equals(MAX_UNSAFE_AUTO_ID_TIMESTAMP_COMMIT_ID)) {
                assert maxUnsafeAutoIdTimestamp.get() == -1 :
                    "max unsafe timestamp was assigned already [" + maxUnsafeAutoIdTimestamp.get() + "]";
                maxUnsafeAutoIdTimestamp.set(Long.parseLong(entry.getValue()));
            }
            if (key.equals(SequenceNumbers.MAX_SEQ_NO)) {
                assert maxSeqNoOfNonAppendOnlyOperations.get() == -1 :
                    "max unsafe append-only seq# was assigned already [" + maxSeqNoOfNonAppendOnlyOperations.get() + "]";
                maxSeqNoOfNonAppendOnlyOperations.set(Long.parseLong(entry.getValue()));
            }
        }
    }

    @Override
    public InternalEngine recoverFromTranslog() throws IOException {
        flushLock.lock();
        try (ReleasableLock lock = readLock.acquire()) {
            ensureOpen();
            if (pendingTranslogRecovery.get() == false) {
                throw new IllegalStateException("Engine has already been recovered");
            }
            try {
                recoverFromTranslogInternal();
            } catch (Exception e) {
                try {
                    pendingTranslogRecovery.set(true); // just play safe and never allow commits on this see #ensureCanFlush
                    failEngine("failed to recover from translog", e);
                } catch (Exception inner) {
                    e.addSuppressed(inner);
                }
                throw e;
            }
        } finally {
            flushLock.unlock();
        }
        return this;
    }

    @Override
    public void skipTranslogRecovery() {
        assert pendingTranslogRecovery.get() : "translogRecovery is not pending but should be";
        pendingTranslogRecovery.set(false); // we are good - now we can commit
    }

    private void recoverFromTranslogInternal() throws IOException {
        Translog.TranslogGeneration translogGeneration = translog.getGeneration();
        final int opsRecovered;
        final long translogGen = Long.parseLong(lastCommittedSegmentInfos.getUserData().get(Translog.TRANSLOG_GENERATION_KEY));
        try (Translog.Snapshot snapshot = translog.newSnapshotFromGen(translogGen)) {
            opsRecovered = config().getTranslogRecoveryRunner().run(this, snapshot);
        } catch (Exception e) {
            throw new EngineException(shardId, "failed to recover from translog", e);
        }
        // flush if we recovered something or if we have references to older translogs
        // note: if opsRecovered == 0 and we have older translogs it means they are corrupted or 0 length.
        assert pendingTranslogRecovery.get() : "translogRecovery is not pending but should be";
        pendingTranslogRecovery.set(false); // we are good - now we can commit
        if (opsRecovered > 0) {
            logger.trace("flushing post recovery from translog. ops recovered [{}]. committed translog id [{}]. current id [{}]",
                opsRecovered, translogGeneration == null ? null : translogGeneration.translogFileGeneration, translog.currentFileGeneration());
            commitIndexWriter(indexWriter, translog, null);
            refreshLastCommittedSegmentInfos();
            refresh("translog_recovery");
        }
        translog.trimUnreferencedReaders();
    }

    private Translog openTranslog(EngineConfig engineConfig, TranslogDeletionPolicy translogDeletionPolicy, LongSupplier globalCheckpointSupplier) throws IOException {
        final TranslogConfig translogConfig = engineConfig.getTranslogConfig();
        final String translogUUID = loadTranslogUUIDFromLastCommit();
        // We expect that this shard already exists, so it must already have an existing translog else something is badly wrong!
        return new Translog(translogConfig, translogUUID, translogDeletionPolicy, globalCheckpointSupplier, engineConfig.getPrimaryTermSupplier());
    }

    // Package private for testing purposes only
    Translog getTranslog() {
        ensureOpen();
        return translog;
    }

    @Override
    public boolean isTranslogSyncNeeded() {
        return getTranslog().syncNeeded();
    }

    @Override
    public boolean ensureTranslogSynced(Stream<Translog.Location> locations) throws IOException {
        final boolean synced = translog.ensureSynced(locations);
        if (synced) {
            revisitIndexDeletionPolicyOnTranslogSynced();
        }
        return synced;
    }

    @Override
    public void syncTranslog() throws IOException {
        translog.sync();
        revisitIndexDeletionPolicyOnTranslogSynced();
    }

    @Override
    public Translog.Snapshot newSnapshotFromMinSeqNo(long minSeqNo) throws IOException {
        return getTranslog().newSnapshotFromMinSeqNo(minSeqNo);
    }

    /**
     * Creates a new history snapshot for reading operations since the provided seqno.
     * The returned snapshot can be retrieved from either Lucene index or translog files.
     */
    @Override
    public Translog.Snapshot readHistoryOperations(String source, MapperService mapperService, long startingSeqNo) throws IOException {
        if (engineConfig.getIndexSettings().isSoftDeleteEnabled()) {
            return newLuceneChangesSnapshot(source, mapperService, Math.max(0, startingSeqNo), Long.MAX_VALUE, false);
        } else {
            return getTranslog().newSnapshotFromMinSeqNo(startingSeqNo);
        }
    }

    /**
     * Returns the estimated number of history operations whose seq# at least the provided seq# in this engine.
     */
    @Override
    public int estimateNumberOfHistoryOperations(String source, MapperService mapperService, long startingSeqNo) throws IOException {
        if (engineConfig.getIndexSettings().isSoftDeleteEnabled()) {
            try (Translog.Snapshot snapshot =
                     newLuceneChangesSnapshot(source, mapperService, Math.max(0, startingSeqNo), Long.MAX_VALUE, false)) {
                return snapshot.totalOperations();
            } catch (IOException ex) {
                maybeFailEngine(source, ex);
                throw ex;
            }
        } else {
            return getTranslog().estimateTotalOperationsFromMinSeq(startingSeqNo);
        }
    }

    @Override
    public TranslogStats getTranslogStats() {
        return getTranslog().stats();
    }

    @Override
    public Translog.Location getTranslogLastWriteLocation() {
        return getTranslog().getLastWriteLocation();
    }

    private void revisitIndexDeletionPolicyOnTranslogSynced() throws IOException {
        if (combinedDeletionPolicy.hasUnreferencedCommits()) {
            indexWriter.deleteUnusedFiles();
        }
    }

    @Override
    public String getHistoryUUID() {
        return historyUUID;
    }

    /** Returns how many bytes we are currently moving from indexing buffer to segments on disk */
    @Override
    public long getWritingBytes() {
        return writingBytes.get();
    }

    /**
     * Reads the current stored translog ID from the last commit data.
     */
    @Nullable
    private String loadTranslogUUIDFromLastCommit() throws IOException {
        final Map<String, String> commitUserData = store.readLastCommittedSegmentsInfo().getUserData();
        if (commitUserData.containsKey(Translog.TRANSLOG_GENERATION_KEY) == false) {
            throw new IllegalStateException("commit doesn't contain translog generation id");
        }
        return commitUserData.get(Translog.TRANSLOG_UUID_KEY);
    }

    /**
     * Reads the current stored history ID from the IW commit data.
     */
    private String loadHistoryUUID(final IndexWriter writer) throws IOException {
        final String uuid = commitDataAsMap(writer).get(HISTORY_UUID_KEY);
        if (uuid == null) {
            throw new IllegalStateException("commit doesn't contain history uuid");
        }
        return uuid;
    }

    private ExternalSearcherManager createSearcherManager(SearchFactory externalSearcherFactory) throws EngineException {
        boolean success = false;
        SearcherManager internalSearcherManager = null;
        try {
            try {
                final DirectoryReader directoryReader = ElasticsearchDirectoryReader.wrap(DirectoryReader.open(indexWriter), shardId);
                internalSearcherManager = new SearcherManager(directoryReader,
                        new RamAccountingSearcherFactory(engineConfig.getCircuitBreakerService()));
                lastCommittedSegmentInfos = store.readLastCommittedSegmentsInfo();
                ExternalSearcherManager externalSearcherManager = new ExternalSearcherManager(internalSearcherManager,
                    externalSearcherFactory);
                success = true;
                return externalSearcherManager;
            } catch (IOException e) {
                maybeFailEngine("start", e);
                try {
                    indexWriter.rollback();
                } catch (IOException inner) { // iw is closed below
                    e.addSuppressed(inner);
                }
                throw new EngineCreationFailureException(shardId, "failed to open reader on writer", e);
            }
        } finally {
            if (success == false) { // release everything we created on a failure
                IOUtils.closeWhileHandlingException(internalSearcherManager, indexWriter);
            }
        }
    }

    @Override
    public GetResult get(Get get, BiFunction<String, SearcherScope, Searcher> searcherFactory) throws EngineException {
        assert Objects.equals(get.uid().field(), IdFieldMapper.NAME) : get.uid().field();
        try (ReleasableLock ignored = readLock.acquire()) {
            ensureOpen();
            SearcherScope scope;
            if (get.realtime()) {
                VersionValue versionValue = null;
                try (Releasable ignore = versionMap.acquireLock(get.uid().bytes())) {
                    // we need to lock here to access the version map to do this truly in RT
                    versionValue = getVersionFromMap(get.uid().bytes());
                }
                if (versionValue != null) {
                    if (versionValue.isDelete()) {
                        return GetResult.NOT_EXISTS;
                    }
                    if (get.versionType().isVersionConflictForReads(versionValue.version, get.version())) {
                        throw new VersionConflictEngineException(shardId, get.type(), get.id(),
                            get.versionType().explainConflictForReads(versionValue.version, get.version()));
                    }
                    if (get.isReadFromTranslog()) {
                        // this is only used for updates - API _GET calls will always read form a reader for consistency
                        // the update call doesn't need the consistency since it's source only + _parent but parent can go away in 7.0
                        if (versionValue.getLocation() != null) {
                            try {
                                Translog.Operation operation = translog.readOperation(versionValue.getLocation());
                                if (operation != null) {
                                    // in the case of a already pruned translog generation we might get null here - yet very unlikely
                                    TranslogLeafReader reader = new TranslogLeafReader((Translog.Index) operation, engineConfig
                                        .getIndexSettings().getIndexVersionCreated());
                                    return new GetResult(new Searcher("realtime_get", new IndexSearcher(reader)),
                                        new VersionsAndSeqNoResolver.DocIdAndVersion(0, ((Translog.Index) operation).version(), reader, 0));
                                }
                            } catch (IOException e) {
                                maybeFailEngine("realtime_get", e); // lets check if the translog has failed with a tragic event
                                throw new EngineException(shardId, "failed to read operation from translog", e);
                            }
                        } else {
                            trackTranslogLocation.set(true);
                        }
                    }
                    refresh("realtime_get", SearcherScope.INTERNAL);
                }
                scope = SearcherScope.INTERNAL;
            } else {
                // we expose what has been externally expose in a point in time snapshot via an explicit refresh
                scope = SearcherScope.EXTERNAL;
            }

            // no version, get the version from the index, we know that we refresh on flush
            return getFromSearcher(get, searcherFactory, scope);
        }
    }

    /**
     * the status of the current doc version in lucene, compared to the version in an incoming
     * operation
     */
    enum OpVsLuceneDocStatus {
        /** the op is more recent than the one that last modified the doc found in lucene*/
        OP_NEWER,
        /** the op is older or the same as the one that last modified the doc found in lucene*/
        OP_STALE_OR_EQUAL,
        /** no doc was found in lucene */
        LUCENE_DOC_NOT_FOUND
    }

    private OpVsLuceneDocStatus compareOpToLuceneDocBasedOnSeqNo(final Operation op) throws IOException {
        assert op.seqNo() != SequenceNumbers.UNASSIGNED_SEQ_NO : "resolving ops based on seq# but no seqNo is found";
        final OpVsLuceneDocStatus status;
        VersionValue versionValue = getVersionFromMap(op.uid().bytes());
        assert incrementVersionLookup();
        if (versionValue != null) {
            if  (op.seqNo() > versionValue.seqNo ||
                (op.seqNo() == versionValue.seqNo && op.primaryTerm() > versionValue.term))
                status = OpVsLuceneDocStatus.OP_NEWER;
            else {
                status = OpVsLuceneDocStatus.OP_STALE_OR_EQUAL;
            }
        } else {
            // load from index
            assert incrementIndexVersionLookup();
            try (Searcher searcher = acquireSearcher("load_seq_no", SearcherScope.INTERNAL)) {
                DocIdAndSeqNo docAndSeqNo = VersionsAndSeqNoResolver.loadDocIdAndSeqNo(searcher.reader(), op.uid());
                if (docAndSeqNo == null) {
                    status = OpVsLuceneDocStatus.LUCENE_DOC_NOT_FOUND;
                } else if (op.seqNo() > docAndSeqNo.seqNo) {
                    status = OpVsLuceneDocStatus.OP_NEWER;
                } else if (op.seqNo() == docAndSeqNo.seqNo) {
                    // load term to tie break
                    final long existingTerm = VersionsAndSeqNoResolver.loadPrimaryTerm(docAndSeqNo, op.uid().field());
                    if (op.primaryTerm() > existingTerm) {
                        status = OpVsLuceneDocStatus.OP_NEWER;
                    } else {
                        status = OpVsLuceneDocStatus.OP_STALE_OR_EQUAL;
                    }
                } else {
                    status = OpVsLuceneDocStatus.OP_STALE_OR_EQUAL;
                }
            }
        }
        return status;
    }

    /** resolves the current version of the document, returning null if not found */
    private VersionValue resolveDocVersion(final Operation op) throws IOException {
        assert incrementVersionLookup(); // used for asserting in tests
        VersionValue versionValue = getVersionFromMap(op.uid().bytes());
        if (versionValue == null) {
            assert incrementIndexVersionLookup(); // used for asserting in tests
            final long currentVersion = loadCurrentVersionFromIndex(op.uid());
            if (currentVersion != Versions.NOT_FOUND) {
                versionValue = new IndexVersionValue(null, currentVersion, SequenceNumbers.UNASSIGNED_SEQ_NO, 0L);
            }
        } else if (engineConfig.isEnableGcDeletes() && versionValue.isDelete() &&
            (engineConfig.getThreadPool().relativeTimeInMillis() - ((DeleteVersionValue)versionValue).time) > getGcDeletesInMillis()) {
            versionValue = null;
        }
        return versionValue;
    }

    private VersionValue getVersionFromMap(BytesRef id) {
        if (versionMap.isUnsafe()) {
            synchronized (versionMap) {
                // we are switching from an unsafe map to a safe map. This might happen concurrently
                // but we only need to do this once since the last operation per ID is to add to the version
                // map so once we pass this point we can safely lookup from the version map.
                if (versionMap.isUnsafe()) {
                    refresh("unsafe_version_map", SearcherScope.INTERNAL);
                }
                versionMap.enforceSafeAccess();
            }
        }
        return versionMap.getUnderLock(id);
    }

    private boolean canOptimizeAddDocument(Index index) {
        if (index.getAutoGeneratedIdTimestamp() != IndexRequest.UNSET_AUTO_GENERATED_TIMESTAMP) {
            assert index.getAutoGeneratedIdTimestamp() >= 0 : "autoGeneratedIdTimestamp must be positive but was: "
                + index.getAutoGeneratedIdTimestamp();
            switch (index.origin()) {
                case PRIMARY:
                    assertPrimaryCanOptimizeAddDocument(index);
                    return true;
                case PEER_RECOVERY:
                case REPLICA:
                    assert index.version() == 1 && index.versionType() == null
                        : "version: " + index.version() + " type: " + index.versionType();
                    return true;
                case LOCAL_TRANSLOG_RECOVERY:
                    assert index.isRetry();
                    return true; // allow to optimize in order to update the max safe time stamp
                default:
                    throw new IllegalArgumentException("unknown origin " + index.origin());
            }
        }
        return false;
    }

    protected boolean assertPrimaryCanOptimizeAddDocument(final Index index) {
        assert (index.version() == Versions.MATCH_ANY && index.versionType() == VersionType.INTERNAL)
            : "version: " + index.version() + " type: " + index.versionType();
        return true;
    }

    private boolean assertIncomingSequenceNumber(final Engine.Operation.Origin origin, final long seqNo) {
        if (origin == Operation.Origin.PRIMARY) {
            assertPrimaryIncomingSequenceNumber(origin, seqNo);
        } else {
            // sequence number should be set when operation origin is not primary
            assert seqNo >= 0 : "recovery or replica ops should have an assigned seq no.; origin: " + origin;
        }
        return true;
    }

    protected boolean assertPrimaryIncomingSequenceNumber(final Engine.Operation.Origin origin, final long seqNo) {
        // sequence number should not be set when operation origin is primary
        assert seqNo == SequenceNumbers.UNASSIGNED_SEQ_NO
                : "primary operations must never have an assigned sequence number but was [" + seqNo + "]";
        return true;
    }

    private long generateSeqNoForOperation(final Operation operation) {
        assert operation.origin() == Operation.Origin.PRIMARY;
        return doGenerateSeqNoForOperation(operation);
    }

    /**
     * Generate the sequence number for the specified operation.
     *
     * @param operation the operation
     * @return the sequence number
     */
    long doGenerateSeqNoForOperation(final Operation operation) {
        return localCheckpointTracker.generateSeqNo();
    }

    private long getPrimaryTerm() {
        return engineConfig.getPrimaryTermSupplier().getAsLong();
    }

    @Override
    public IndexResult index(Index index) throws IOException {
        assert Objects.equals(index.uid().field(), IdFieldMapper.NAME) : index.uid().field();
        final boolean doThrottle = index.origin().isRecovery() == false;
        try (ReleasableLock releasableLock = readLock.acquire()) {
            ensureOpen();
            assert assertIncomingSequenceNumber(index.origin(), index.seqNo());
            try (Releasable ignored = versionMap.acquireLock(index.uid().bytes());
                Releasable indexThrottle = doThrottle ? () -> {} : throttle.acquireThrottle()) {
                lastWriteNanos = index.startTime();
                /* A NOTE ABOUT APPEND ONLY OPTIMIZATIONS:
                 * if we have an autoGeneratedID that comes into the engine we can potentially optimize
                 * and just use addDocument instead of updateDocument and skip the entire version and index lookupVersion across the board.
                 * Yet, we have to deal with multiple document delivery, for this we use a property of the document that is added
                 * to detect if it has potentially been added before. We use the documents timestamp for this since it's something
                 * that:
                 *  - doesn't change per document
                 *  - is preserved in the transaction log
                 *  - and is assigned before we start to index / replicate
                 * NOTE: it's not important for this timestamp to be consistent across nodes etc. it's just a number that is in the common
                 * case increasing and can be used in the failure case when we retry and resent documents to establish a happens before relationship.
                 * for instance:
                 *  - doc A has autoGeneratedIdTimestamp = 10, isRetry = false
                 *  - doc B has autoGeneratedIdTimestamp = 9, isRetry = false
                 *
                 *  while both docs are in in flight, we disconnect on one node, reconnect and send doc A again
                 *  - now doc A' has autoGeneratedIdTimestamp = 10, isRetry = true
                 *
                 *  if A' arrives on the shard first we update maxUnsafeAutoIdTimestamp to 10 and use update document. All subsequent
                 *  documents that arrive (A and B) will also use updateDocument since their timestamps are less than maxUnsafeAutoIdTimestamp.
                 *  While this is not strictly needed for doc B it is just much simpler to implement since it will just de-optimize some doc in the worst case.
                 *
                 *  if A arrives on the shard first we use addDocument since maxUnsafeAutoIdTimestamp is < 10. A` will then just be skipped or calls
                 *  updateDocument.
                 */
                final IndexingStrategy plan = indexingStrategyForOperation(index);

                final IndexResult indexResult;
                if (plan.earlyResultOnPreFlightError.isPresent()) {
                    indexResult = plan.earlyResultOnPreFlightError.get();
                    assert indexResult.getResultType() == Result.Type.FAILURE : indexResult.getResultType();
                } else if (plan.indexIntoLucene || plan.addStaleOpToLucene) {
                    indexResult = indexIntoLucene(index, plan);
                } else {
                    indexResult = new IndexResult(
                            plan.versionForIndexing, getPrimaryTerm(), plan.seqNoForIndexing, plan.currentNotFoundOrDeleted);
                }
                if (index.origin() != Operation.Origin.LOCAL_TRANSLOG_RECOVERY) {
                    final Translog.Location location;
                    if (indexResult.getResultType() == Result.Type.SUCCESS) {
                        location = translog.add(new Translog.Index(index, indexResult));
                    } else if (indexResult.getSeqNo() != SequenceNumbers.UNASSIGNED_SEQ_NO) {
                        // if we have document failure, record it as a no-op in the translog with the generated seq_no
                        final NoOp noOp = new NoOp(indexResult.getSeqNo(), index.primaryTerm(), index.origin(),
                            index.startTime(), indexResult.getFailure().getMessage());
                        location = innerNoOp(noOp).getTranslogLocation();
                    } else {
                        location = null;
                    }
                    indexResult.setTranslogLocation(location);
                }
                if (plan.indexIntoLucene && indexResult.getResultType() == Result.Type.SUCCESS) {
                    final Translog.Location translogLocation = trackTranslogLocation.get() ? indexResult.getTranslogLocation() : null;
                    versionMap.maybePutIndexUnderLock(index.uid().bytes(),
                        new IndexVersionValue(translogLocation, plan.versionForIndexing, plan.seqNoForIndexing, index.primaryTerm()));
                }
                if (indexResult.getSeqNo() != SequenceNumbers.UNASSIGNED_SEQ_NO) {
                    localCheckpointTracker.markSeqNoAsCompleted(indexResult.getSeqNo());
                }
                indexResult.setTook(System.nanoTime() - index.startTime());
                indexResult.freeze();
                return indexResult;
            }
        } catch (RuntimeException | IOException e) {
            try {
                maybeFailEngine("index", e);
            } catch (Exception inner) {
                e.addSuppressed(inner);
            }
            throw e;
        }
    }

    protected final IndexingStrategy planIndexingAsNonPrimary(Index index) throws IOException {
        assertNonPrimaryOrigin(index);
        final IndexingStrategy plan;
        final boolean appendOnlyRequest = canOptimizeAddDocument(index);
        if (appendOnlyRequest && mayHaveBeenIndexedBefore(index) == false && index.seqNo() > maxSeqNoOfNonAppendOnlyOperations.get()) {
            /*
             * As soon as an append-only request was indexed into the primary, it can be exposed to a search then users can issue
             * a follow-up operation on it. In rare cases, the follow up operation can be arrived and processed on a replica before
             * the original append-only. In this case we can't simply proceed with the append only without consulting the version map.
             * If a replica has seen a non-append-only operation with a higher seqno than the seqno of an append-only, it may have seen
             * the document of that append-only request. However if the seqno of an append-only is higher than seqno of any non-append-only
             * requests, we can assert the replica have not seen the document of that append-only request, thus we can apply optimization.
             */
            assert index.version() == 1L : "can optimize on replicas but incoming version is [" + index.version() + "]";
            plan = IndexingStrategy.optimizedAppendOnly(index.seqNo());
        } else {
            if (appendOnlyRequest == false) {
                maxSeqNoOfNonAppendOnlyOperations.updateAndGet(curr -> Math.max(index.seqNo(), curr));
                assert maxSeqNoOfNonAppendOnlyOperations.get() >= index.seqNo() : "max_seqno of non-append-only was not updated;" +
                    "max_seqno non-append-only [" + maxSeqNoOfNonAppendOnlyOperations.get() + "], seqno of index [" + index.seqNo() + "]";
            }
            versionMap.enforceSafeAccess();
            // unlike the primary, replicas don't really care to about creation status of documents
            // this allows to ignore the case where a document was found in the live version maps in
            // a delete state and return false for the created flag in favor of code simplicity
            if (index.seqNo() <= localCheckpointTracker.getCheckpoint()){
                // the operation seq# is lower then the current local checkpoint and thus was already put into lucene
                // this can happen during recovery where older operations are sent from the translog that are already
                // part of the lucene commit (either from a peer recovery or a local translog)
                // or due to concurrent indexing & recovery. For the former it is important to skip lucene as the operation in
                // question may have been deleted in an out of order op that is not replayed.
                // See testRecoverFromStoreWithOutOfOrderDelete for an example of local recovery
                // See testRecoveryWithOutOfOrderDelete for an example of peer recovery
                plan = IndexingStrategy.processButSkipLucene(false, index.seqNo(), index.version());
            } else {
                final OpVsLuceneDocStatus opVsLucene = compareOpToLuceneDocBasedOnSeqNo(index);
                if (opVsLucene == OpVsLuceneDocStatus.OP_STALE_OR_EQUAL) {
                    plan = IndexingStrategy.processAsStaleOp(softDeleteEnabled, index.seqNo(), index.version());
                } else {
                    plan = IndexingStrategy.processNormally(opVsLucene == OpVsLuceneDocStatus.LUCENE_DOC_NOT_FOUND,
                        index.seqNo(), index.version());
                }
            }
        }
        return plan;
    }

    protected IndexingStrategy indexingStrategyForOperation(final Index index) throws IOException {
        if (index.origin() == Operation.Origin.PRIMARY) {
            return planIndexingAsPrimary(index);
        } else {
            // non-primary mode (i.e., replica or recovery)
            return planIndexingAsNonPrimary(index);
        }
    }

    protected final IndexingStrategy planIndexingAsPrimary(Index index) throws IOException {
        assert index.origin() == Operation.Origin.PRIMARY : "planing as primary but origin isn't. got " + index.origin();
        final IndexingStrategy plan;
        // resolve an external operation into an internal one which is safe to replay
        if (canOptimizeAddDocument(index)) {
            if (mayHaveBeenIndexedBefore(index)) {
                plan = IndexingStrategy.overrideExistingAsIfNotThere(generateSeqNoForOperation(index), 1L);
                versionMap.enforceSafeAccess();
            } else {
                plan = IndexingStrategy.optimizedAppendOnly(generateSeqNoForOperation(index));
            }
        } else {
            versionMap.enforceSafeAccess();
            // resolves incoming version
            final VersionValue versionValue = resolveDocVersion(index);
            final long currentVersion;
            final boolean currentNotFoundOrDeleted;
            if (versionValue == null) {
                currentVersion = Versions.NOT_FOUND;
                currentNotFoundOrDeleted = true;
            } else {
                currentVersion = versionValue.version;
                currentNotFoundOrDeleted = versionValue.isDelete();
            }
            if (index.versionType().isVersionConflictForWrites(
                currentVersion, index.version(), currentNotFoundOrDeleted)) {
                final VersionConflictEngineException e =
                        new VersionConflictEngineException(shardId, index, currentVersion, currentNotFoundOrDeleted);
                plan = IndexingStrategy.skipDueToVersionConflict(e, currentNotFoundOrDeleted, currentVersion, getPrimaryTerm());
            } else {
                plan = IndexingStrategy.processNormally(currentNotFoundOrDeleted,
                    generateSeqNoForOperation(index),
                    index.versionType().updateVersion(currentVersion, index.version())
                );
            }
        }
        return plan;
    }

    private IndexResult indexIntoLucene(Index index, IndexingStrategy plan)
        throws IOException {
        assert plan.seqNoForIndexing >= 0 : "ops should have an assigned seq no.; origin: " + index.origin();
        assert plan.versionForIndexing >= 0 : "version must be set. got " + plan.versionForIndexing;
        assert plan.indexIntoLucene || plan.addStaleOpToLucene;
        /* Update the document's sequence number and primary term; the sequence number here is derived here from either the sequence
         * number service if this is on the primary, or the existing document's sequence number if this is on the replica. The
         * primary term here has already been set, see IndexShard#prepareIndex where the Engine$Index operation is created.
         */
        index.parsedDoc().updateSeqID(plan.seqNoForIndexing, index.primaryTerm());
        index.parsedDoc().version().setLongValue(plan.versionForIndexing);
        try {
            if (plan.addStaleOpToLucene) {
                addStaleDocs(index.docs(), indexWriter);
            } else if (plan.useLuceneUpdateDocument) {
                updateDocs(index.uid(), index.docs(), indexWriter);
            } else {
                // document does not exists, we can optimize for create, but double check if assertions are running
                assert assertDocDoesNotExist(index, canOptimizeAddDocument(index) == false);
                addDocs(index.docs(), indexWriter);
            }
            return new IndexResult(plan.versionForIndexing, getPrimaryTerm(), plan.seqNoForIndexing, plan.currentNotFoundOrDeleted);
        } catch (Exception ex) {
            if (indexWriter.getTragicException() == null) {
                /* There is no tragic event recorded so this must be a document failure.
                 *
                 * The handling inside IW doesn't guarantee that an tragic / aborting exception
                 * will be used as THE tragicEventException since if there are multiple exceptions causing an abort in IW
                 * only one wins. Yet, only the one that wins will also close the IW and in turn fail the engine such that
                 * we can potentially handle the exception before the engine is failed.
                 * Bottom line is that we can only rely on the fact that if it's a document failure then
                 * `indexWriter.getTragicException()` will be null otherwise we have to rethrow and treat it as fatal or rather
                 * non-document failure
                 *
                 * we return a `MATCH_ANY` version to indicate no document was index. The value is
                 * not used anyway
                 */
                return new IndexResult(ex, Versions.MATCH_ANY, getPrimaryTerm(), plan.seqNoForIndexing);
            } else {
                throw ex;
            }
        }
    }

    /**
     * returns true if the indexing operation may have already be processed by this engine.
     * Note that it is OK to rarely return true even if this is not the case. However a `false`
     * return value must always be correct.
     *
     */
    private boolean mayHaveBeenIndexedBefore(Index index) {
        assert canOptimizeAddDocument(index);
        final boolean mayHaveBeenIndexBefore;
        if (index.isRetry()) {
            mayHaveBeenIndexBefore = true;
            maxUnsafeAutoIdTimestamp.updateAndGet(curr -> Math.max(index.getAutoGeneratedIdTimestamp(), curr));
            assert maxUnsafeAutoIdTimestamp.get() >= index.getAutoGeneratedIdTimestamp();
        } else {
            // in this case we force
            mayHaveBeenIndexBefore = maxUnsafeAutoIdTimestamp.get() >= index.getAutoGeneratedIdTimestamp();
        }
        return mayHaveBeenIndexBefore;
    }

    // for testing
    long getMaxSeqNoOfNonAppendOnlyOperations() {
        return maxSeqNoOfNonAppendOnlyOperations.get();
    }

    private void addDocs(final List<ParseContext.Document> docs, final IndexWriter indexWriter) throws IOException {
        if (docs.size() > 1) {
            indexWriter.addDocuments(docs);
        } else {
            indexWriter.addDocument(docs.get(0));
        }
        numDocAppends.inc(docs.size());
    }

    private void addStaleDocs(final List<ParseContext.Document> docs, final IndexWriter indexWriter) throws IOException {
        assert softDeleteEnabled : "Add history documents but soft-deletes is disabled";
        docs.forEach(d -> d.add(softDeleteField));
        if (docs.size() > 1) {
            indexWriter.addDocuments(docs);
        } else {
            indexWriter.addDocument(docs.get(0));
        }
    }

    protected static final class IndexingStrategy {
        final boolean currentNotFoundOrDeleted;
        final boolean useLuceneUpdateDocument;
        final long seqNoForIndexing;
        final long versionForIndexing;
        final boolean indexIntoLucene;
        final boolean addStaleOpToLucene;
        final Optional<IndexResult> earlyResultOnPreFlightError;

        private IndexingStrategy(boolean currentNotFoundOrDeleted, boolean useLuceneUpdateDocument,
                                 boolean indexIntoLucene, boolean addStaleOpToLucene, long seqNoForIndexing,
                                 long versionForIndexing, IndexResult earlyResultOnPreFlightError) {
            assert useLuceneUpdateDocument == false || indexIntoLucene :
                "use lucene update is set to true, but we're not indexing into lucene";
            assert (indexIntoLucene && earlyResultOnPreFlightError != null) == false :
                "can only index into lucene or have a preflight result but not both." +
                    "indexIntoLucene: " + indexIntoLucene
                    + "  earlyResultOnPreFlightError:" + earlyResultOnPreFlightError;
            this.currentNotFoundOrDeleted = currentNotFoundOrDeleted;
            this.useLuceneUpdateDocument = useLuceneUpdateDocument;
            this.seqNoForIndexing = seqNoForIndexing;
            this.versionForIndexing = versionForIndexing;
            this.indexIntoLucene = indexIntoLucene;
            this.addStaleOpToLucene = addStaleOpToLucene;
            this.earlyResultOnPreFlightError =
                earlyResultOnPreFlightError == null ? Optional.empty() :
                    Optional.of(earlyResultOnPreFlightError);
        }

        static IndexingStrategy optimizedAppendOnly(long seqNoForIndexing) {
            return new IndexingStrategy(true, false, true, false, seqNoForIndexing, 1, null);
        }

        static IndexingStrategy skipDueToVersionConflict(
                VersionConflictEngineException e, boolean currentNotFoundOrDeleted, long currentVersion, long term) {
            final IndexResult result = new IndexResult(e, currentVersion, term);
            return new IndexingStrategy(
                    currentNotFoundOrDeleted, false, false, false, SequenceNumbers.UNASSIGNED_SEQ_NO, Versions.NOT_FOUND, result);
        }

        static IndexingStrategy processNormally(boolean currentNotFoundOrDeleted,
                                                long seqNoForIndexing, long versionForIndexing) {
            return new IndexingStrategy(currentNotFoundOrDeleted, currentNotFoundOrDeleted == false,
                true, false, seqNoForIndexing, versionForIndexing, null);
        }

        static IndexingStrategy overrideExistingAsIfNotThere(
            long seqNoForIndexing, long versionForIndexing) {
            return new IndexingStrategy(true, true, true, false, seqNoForIndexing, versionForIndexing, null);
        }

        static IndexingStrategy processButSkipLucene(boolean currentNotFoundOrDeleted, long seqNoForIndexing, long versionForIndexing) {
            return new IndexingStrategy(currentNotFoundOrDeleted, false, false, false, seqNoForIndexing, versionForIndexing, null);
        }

        static IndexingStrategy processAsStaleOp(boolean addStaleOpToLucene, long seqNoForIndexing, long versionForIndexing) {
            return new IndexingStrategy(false, false, false, addStaleOpToLucene, seqNoForIndexing, versionForIndexing, null);
        }
    }

    /**
     * Asserts that the doc in the index operation really doesn't exist
     */
    private boolean assertDocDoesNotExist(final Index index, final boolean allowDeleted) throws IOException {
        // NOTE this uses direct access to the version map since we are in the assertion code where we maintain a secondary
        // map in the version map such that we don't need to refresh if we are unsafe;
        final VersionValue versionValue = versionMap.getVersionForAssert(index.uid().bytes());
        if (versionValue != null) {
            if (versionValue.isDelete() == false || allowDeleted == false) {
                throw new AssertionError("doc [" + index.type() + "][" + index.id() + "] exists in version map (version " + versionValue + ")");
            }
        } else {
            try (Searcher searcher = acquireSearcher("assert doc doesn't exist", SearcherScope.INTERNAL)) {
                final long docsWithId = searcher.searcher().count(new TermQuery(index.uid()));
                if (docsWithId > 0) {
                    throw new AssertionError("doc [" + index.type() + "][" + index.id() + "] exists [" + docsWithId + "] times in index");
                }
            }
        }
        return true;
    }

    private void updateDocs(final Term uid, final List<ParseContext.Document> docs, final IndexWriter indexWriter) throws IOException {
        if (softDeleteEnabled) {
            if (docs.size() > 1) {
                indexWriter.softUpdateDocuments(uid, docs, softDeleteField);
            } else {
                indexWriter.softUpdateDocument(uid, docs.get(0), softDeleteField);
            }
        } else {
            if (docs.size() > 1) {
                indexWriter.updateDocuments(uid, docs);
            } else {
                indexWriter.updateDocument(uid, docs.get(0));
            }
        }
        numDocUpdates.inc(docs.size());
    }

    @Override
    public DeleteResult delete(Delete delete) throws IOException {
        versionMap.enforceSafeAccess();
        assert Objects.equals(delete.uid().field(), IdFieldMapper.NAME) : delete.uid().field();
        assert assertIncomingSequenceNumber(delete.origin(), delete.seqNo());
        final DeleteResult deleteResult;
        // NOTE: we don't throttle this when merges fall behind because delete-by-id does not create new segments:
        try (ReleasableLock ignored = readLock.acquire(); Releasable ignored2 = versionMap.acquireLock(delete.uid().bytes())) {
            ensureOpen();
            lastWriteNanos = delete.startTime();
            final DeletionStrategy plan = deletionStrategyForOperation(delete);

            if (plan.earlyResultOnPreflightError.isPresent()) {
                deleteResult = plan.earlyResultOnPreflightError.get();
            } else if (plan.deleteFromLucene || plan.addStaleOpToLucene) {
                deleteResult = deleteInLucene(delete, plan);
            } else {
                deleteResult = new DeleteResult(
                        plan.versionOfDeletion, getPrimaryTerm(), plan.seqNoOfDeletion, plan.currentlyDeleted == false);
            }
            if (delete.origin() != Operation.Origin.LOCAL_TRANSLOG_RECOVERY) {
                final Translog.Location location;
                if (deleteResult.getResultType() == Result.Type.SUCCESS) {
                    location = translog.add(new Translog.Delete(delete, deleteResult));
                } else if (deleteResult.getSeqNo() != SequenceNumbers.UNASSIGNED_SEQ_NO) {
                    location = translog.add(new Translog.NoOp(deleteResult.getSeqNo(),
                            delete.primaryTerm(), deleteResult.getFailure().getMessage()));
                } else {
                    location = null;
                }
                deleteResult.setTranslogLocation(location);
            }
            if (deleteResult.getSeqNo() != SequenceNumbers.UNASSIGNED_SEQ_NO) {
                localCheckpointTracker.markSeqNoAsCompleted(deleteResult.getSeqNo());
            }
            deleteResult.setTook(System.nanoTime() - delete.startTime());
            deleteResult.freeze();
        } catch (RuntimeException | IOException e) {
            try {
                maybeFailEngine("index", e);
            } catch (Exception inner) {
                e.addSuppressed(inner);
            }
            throw e;
        }
        maybePruneDeletes();
        return deleteResult;
    }

    protected DeletionStrategy deletionStrategyForOperation(final Delete delete) throws IOException {
        if (delete.origin() == Operation.Origin.PRIMARY) {
            return planDeletionAsPrimary(delete);
        } else {
            // non-primary mode (i.e., replica or recovery)
            return planDeletionAsNonPrimary(delete);
        }
    }

    protected final DeletionStrategy planDeletionAsNonPrimary(Delete delete) throws IOException {
        assertNonPrimaryOrigin(delete);
        maxSeqNoOfNonAppendOnlyOperations.updateAndGet(curr -> Math.max(delete.seqNo(), curr));
        assert maxSeqNoOfNonAppendOnlyOperations.get() >= delete.seqNo() : "max_seqno of non-append-only was not updated;" +
            "max_seqno non-append-only [" + maxSeqNoOfNonAppendOnlyOperations.get() + "], seqno of delete [" + delete.seqNo() + "]";
        // unlike the primary, replicas don't really care to about found status of documents
        // this allows to ignore the case where a document was found in the live version maps in
        // a delete state and return true for the found flag in favor of code simplicity
        final DeletionStrategy plan;
        if (delete.seqNo() <= localCheckpointTracker.getCheckpoint()) {
            // the operation seq# is lower then the current local checkpoint and thus was already put into lucene
            // this can happen during recovery where older operations are sent from the translog that are already
            // part of the lucene commit (either from a peer recovery or a local translog)
            // or due to concurrent indexing & recovery. For the former it is important to skip lucene as the operation in
            // question may have been deleted in an out of order op that is not replayed.
            // See testRecoverFromStoreWithOutOfOrderDelete for an example of local recovery
            // See testRecoveryWithOutOfOrderDelete for an example of peer recovery
            plan = DeletionStrategy.processButSkipLucene(false, delete.seqNo(), delete.version());
        } else {
            final OpVsLuceneDocStatus opVsLucene = compareOpToLuceneDocBasedOnSeqNo(delete);
            if (opVsLucene == OpVsLuceneDocStatus.OP_STALE_OR_EQUAL) {
                plan = DeletionStrategy.processAsStaleOp(softDeleteEnabled, false, delete.seqNo(), delete.version());
            } else {
                plan = DeletionStrategy.processNormally(opVsLucene == OpVsLuceneDocStatus.LUCENE_DOC_NOT_FOUND,
                    delete.seqNo(), delete.version());
            }
        }
        return plan;
    }

    protected boolean assertNonPrimaryOrigin(final Operation operation) {
        assert operation.origin() != Operation.Origin.PRIMARY : "planing as primary but got " + operation.origin();
        return true;
    }

    protected final DeletionStrategy planDeletionAsPrimary(Delete delete) throws IOException {
        assert delete.origin() == Operation.Origin.PRIMARY : "planing as primary but got " + delete.origin();
        // resolve operation from external to internal
        final VersionValue versionValue = resolveDocVersion(delete);
        assert incrementVersionLookup();
        final long currentVersion;
        final boolean currentlyDeleted;
        if (versionValue == null) {
            currentVersion = Versions.NOT_FOUND;
            currentlyDeleted = true;
        } else {
            currentVersion = versionValue.version;
            currentlyDeleted = versionValue.isDelete();
        }
        final DeletionStrategy plan;
        if (delete.versionType().isVersionConflictForWrites(currentVersion, delete.version(), currentlyDeleted)) {
            final VersionConflictEngineException e = new VersionConflictEngineException(shardId, delete, currentVersion, currentlyDeleted);
            plan = DeletionStrategy.skipDueToVersionConflict(e, currentVersion, getPrimaryTerm(), currentlyDeleted);
        } else {
            plan = DeletionStrategy.processNormally(
                    currentlyDeleted,
                    generateSeqNoForOperation(delete),
                    delete.versionType().updateVersion(currentVersion, delete.version()));
        }
        return plan;
    }

    private DeleteResult deleteInLucene(Delete delete, DeletionStrategy plan)
        throws IOException {
        try {
            if (softDeleteEnabled) {
                final ParsedDocument tombstone = engineConfig.getTombstoneDocSupplier().newDeleteTombstoneDoc(delete.type(), delete.id());
                assert tombstone.docs().size() == 1 : "Tombstone doc should have single doc [" + tombstone + "]";
                tombstone.updateSeqID(plan.seqNoOfDeletion, delete.primaryTerm());
                tombstone.version().setLongValue(plan.versionOfDeletion);
                final ParseContext.Document doc = tombstone.docs().get(0);
                assert doc.getField(SeqNoFieldMapper.TOMBSTONE_NAME) != null :
                    "Delete tombstone document but _tombstone field is not set [" + doc + " ]";
                doc.add(softDeleteField);
                if (plan.addStaleOpToLucene || plan.currentlyDeleted) {
                    indexWriter.addDocument(doc);
                } else {
                    indexWriter.softUpdateDocument(delete.uid(), doc, softDeleteField);
                }
            } else if (plan.currentlyDeleted == false) {
                // any exception that comes from this is a either an ACE or a fatal exception there
                // can't be any document failures  coming from this
                indexWriter.deleteDocuments(delete.uid());
            }
            if (plan.deleteFromLucene) {
                numDocDeletes.inc();
                versionMap.putDeleteUnderLock(delete.uid().bytes(),
                    new DeleteVersionValue(plan.versionOfDeletion, plan.seqNoOfDeletion, delete.primaryTerm(),
                        engineConfig.getThreadPool().relativeTimeInMillis()));
            }
            return new DeleteResult(
                plan.versionOfDeletion, getPrimaryTerm(), plan.seqNoOfDeletion, plan.currentlyDeleted == false);
        } catch (Exception ex) {
            if (indexWriter.getTragicException() == null) {
                // there is no tragic event and such it must be a document level failure
                return new DeleteResult(
                        ex, plan.versionOfDeletion, getPrimaryTerm(), plan.seqNoOfDeletion, plan.currentlyDeleted == false);
            } else {
                throw ex;
            }
        }
    }

    protected static final class DeletionStrategy {
        // of a rare double delete
        final boolean deleteFromLucene;
        final boolean addStaleOpToLucene;
        final boolean currentlyDeleted;
        final long seqNoOfDeletion;
        final long versionOfDeletion;
        final Optional<DeleteResult> earlyResultOnPreflightError;

        private DeletionStrategy(boolean deleteFromLucene, boolean addStaleOpToLucene, boolean currentlyDeleted,
                                 long seqNoOfDeletion, long versionOfDeletion,
                                 DeleteResult earlyResultOnPreflightError) {
            assert (deleteFromLucene && earlyResultOnPreflightError != null) == false :
                "can only delete from lucene or have a preflight result but not both." +
                    "deleteFromLucene: " + deleteFromLucene
                    + "  earlyResultOnPreFlightError:" + earlyResultOnPreflightError;
            this.deleteFromLucene = deleteFromLucene;
            this.addStaleOpToLucene = addStaleOpToLucene;
            this.currentlyDeleted = currentlyDeleted;
            this.seqNoOfDeletion = seqNoOfDeletion;
            this.versionOfDeletion = versionOfDeletion;
            this.earlyResultOnPreflightError = earlyResultOnPreflightError == null ?
                Optional.empty() : Optional.of(earlyResultOnPreflightError);
        }

        static DeletionStrategy skipDueToVersionConflict(
                VersionConflictEngineException e, long currentVersion, long term, boolean currentlyDeleted) {
            final long unassignedSeqNo = SequenceNumbers.UNASSIGNED_SEQ_NO;
<<<<<<< HEAD
            final DeleteResult deleteResult = new DeleteResult(e, currentVersion, unassignedSeqNo, currentlyDeleted == false);
            return new DeletionStrategy(false, false, currentlyDeleted, unassignedSeqNo, Versions.NOT_FOUND, deleteResult);
=======
            final DeleteResult deleteResult = new DeleteResult(e, currentVersion, term, unassignedSeqNo, currentlyDeleted == false);
            return new DeletionStrategy(false, currentlyDeleted, unassignedSeqNo, Versions.NOT_FOUND, deleteResult);
>>>>>>> 826399f9
        }

        static DeletionStrategy processNormally(boolean currentlyDeleted, long seqNoOfDeletion, long versionOfDeletion) {
            return new DeletionStrategy(true, false, currentlyDeleted, seqNoOfDeletion, versionOfDeletion, null);

        }

        public static DeletionStrategy processButSkipLucene(boolean currentlyDeleted,
                                                            long seqNoOfDeletion, long versionOfDeletion) {
            return new DeletionStrategy(false, false, currentlyDeleted, seqNoOfDeletion, versionOfDeletion, null);
        }

        static DeletionStrategy processAsStaleOp(boolean addStaleOpToLucene, boolean currentlyDeleted,
                                                        long seqNoOfDeletion, long versionOfDeletion) {
            return new DeletionStrategy(false, addStaleOpToLucene, currentlyDeleted, seqNoOfDeletion, versionOfDeletion, null);
        }
    }

    @Override
    public void maybePruneDeletes() {
        // It's expensive to prune because we walk the deletes map acquiring dirtyLock for each uid so we only do it
        // every 1/4 of gcDeletesInMillis:
        if (engineConfig.isEnableGcDeletes() && engineConfig.getThreadPool().relativeTimeInMillis() - lastDeleteVersionPruneTimeMSec > getGcDeletesInMillis() * 0.25) {
            pruneDeletedTombstones();
        }
    }

    @Override
    public NoOpResult noOp(final NoOp noOp) {
        NoOpResult noOpResult;
        try (ReleasableLock ignored = readLock.acquire()) {
            noOpResult = innerNoOp(noOp);
        } catch (final Exception e) {
            noOpResult = new NoOpResult(getPrimaryTerm(), noOp.seqNo(), e);
        }
        return noOpResult;
    }

    private NoOpResult innerNoOp(final NoOp noOp) throws IOException {
        assert readLock.isHeldByCurrentThread() || writeLock.isHeldByCurrentThread();
        assert noOp.seqNo() > SequenceNumbers.NO_OPS_PERFORMED;
        final long seqNo = noOp.seqNo();
        try {
<<<<<<< HEAD
            Exception failure = null;
            if (softDeleteEnabled) {
                try {
                    final ParsedDocument tombstone = engineConfig.getTombstoneDocSupplier().newNoopTombstoneDoc(noOp.reason());
                    tombstone.updateSeqID(noOp.seqNo(), noOp.primaryTerm());
                    // A noop tombstone does not require a _version but it's added to have a fully dense docvalues for the version field.
                    // 1L is selected to optimize the compression because it might probably be the most common value in version field.
                    tombstone.version().setLongValue(1L);
                    assert tombstone.docs().size() == 1 : "Tombstone should have a single doc [" + tombstone + "]";
                    final ParseContext.Document doc = tombstone.docs().get(0);
                    assert doc.getField(SeqNoFieldMapper.TOMBSTONE_NAME) != null
                        : "Noop tombstone document but _tombstone field is not set [" + doc + " ]";
                    doc.add(softDeleteField);
                    indexWriter.addDocument(doc);
                } catch (Exception ex) {
                    if (maybeFailEngine("noop", ex)) {
                        throw ex;
                    }
                    failure = ex;
                }
            }
            final NoOpResult noOpResult = failure != null ? new NoOpResult(noOp.seqNo(), failure) : new NoOpResult(noOp.seqNo());
=======
            final NoOpResult noOpResult = new NoOpResult(getPrimaryTerm(), noOp.seqNo());
>>>>>>> 826399f9
            if (noOp.origin() != Operation.Origin.LOCAL_TRANSLOG_RECOVERY) {
                final Translog.Location location = translog.add(new Translog.NoOp(noOp.seqNo(), noOp.primaryTerm(), noOp.reason()));
                noOpResult.setTranslogLocation(location);
            }
            noOpResult.setTook(System.nanoTime() - noOp.startTime());
            noOpResult.freeze();
            return noOpResult;
        } finally {
            if (seqNo != SequenceNumbers.UNASSIGNED_SEQ_NO) {
                localCheckpointTracker.markSeqNoAsCompleted(seqNo);
            }
        }
    }

    @Override
    public void refresh(String source) throws EngineException {
        refresh(source, SearcherScope.EXTERNAL);
    }

    final void refresh(String source, SearcherScope scope) throws EngineException {
        // we obtain a read lock here, since we don't want a flush to happen while we are refreshing
        // since it flushes the index as well (though, in terms of concurrency, we are allowed to do it)
        // both refresh types will result in an internal refresh but only the external will also
        // pass the new reader reference to the external reader manager.

        // this will also cause version map ram to be freed hence we always account for it.
        final long bytes = indexWriter.ramBytesUsed() + versionMap.ramBytesUsedForRefresh();
        writingBytes.addAndGet(bytes);
        try (ReleasableLock lock = readLock.acquire()) {
            ensureOpen();
            if (store.tryIncRef()) {
                // increment the ref just to ensure nobody closes the store during a refresh
                try {
                    switch (scope) {
                        case EXTERNAL:
                            // even though we maintain 2 managers we really do the heavy-lifting only once.
                            // the second refresh will only do the extra work we have to do for warming caches etc.
                            externalSearcherManager.maybeRefreshBlocking();
                            // the break here is intentional we never refresh both internal / external together
                            break;
                        case INTERNAL:
                            internalSearcherManager.maybeRefreshBlocking();
                            break;
                        default:
                            throw new IllegalArgumentException("unknown scope: " + scope);
                    }
                } finally {
                    store.decRef();
                }
            }
        } catch (AlreadyClosedException e) {
            failOnTragicEvent(e);
            throw e;
        } catch (Exception e) {
            try {
                failEngine("refresh failed source[" + source + "]", e);
            } catch (Exception inner) {
                e.addSuppressed(inner);
            }
            throw new RefreshFailedEngineException(shardId, e);
        }  finally {
            writingBytes.addAndGet(-bytes);
        }

        // TODO: maybe we should just put a scheduled job in threadPool?
        // We check for pruning in each delete request, but we also prune here e.g. in case a delete burst comes in and then no more deletes
        // for a long time:
        maybePruneDeletes();
        mergeScheduler.refreshConfig();
    }

    @Override
    public void writeIndexingBuffer() throws EngineException {
        // we obtain a read lock here, since we don't want a flush to happen while we are writing
        // since it flushes the index as well (though, in terms of concurrency, we are allowed to do it)
        refresh("write indexing buffer", SearcherScope.INTERNAL);
    }

    @Override
    public SyncedFlushResult syncFlush(String syncId, CommitId expectedCommitId) throws EngineException {
        // best effort attempt before we acquire locks
        ensureOpen();
        if (indexWriter.hasUncommittedChanges()) {
            logger.trace("can't sync commit [{}]. have pending changes", syncId);
            return SyncedFlushResult.PENDING_OPERATIONS;
        }
        if (expectedCommitId.idsEqual(lastCommittedSegmentInfos.getId()) == false) {
            logger.trace("can't sync commit [{}]. current commit id is not equal to expected.", syncId);
            return SyncedFlushResult.COMMIT_MISMATCH;
        }
        try (ReleasableLock lock = writeLock.acquire()) {
            ensureOpen();
            ensureCanFlush();
            // lets do a refresh to make sure we shrink the version map. This refresh will be either a no-op (just shrink the version map)
            // or we also have uncommitted changes and that causes this syncFlush to fail.
            refresh("sync_flush", SearcherScope.INTERNAL);
            if (indexWriter.hasUncommittedChanges()) {
                logger.trace("can't sync commit [{}]. have pending changes", syncId);
                return SyncedFlushResult.PENDING_OPERATIONS;
            }
            if (expectedCommitId.idsEqual(lastCommittedSegmentInfos.getId()) == false) {
                logger.trace("can't sync commit [{}]. current commit id is not equal to expected.", syncId);
                return SyncedFlushResult.COMMIT_MISMATCH;
            }
            logger.trace("starting sync commit [{}]", syncId);
            commitIndexWriter(indexWriter, translog, syncId);
            logger.debug("successfully sync committed. sync id [{}].", syncId);
            lastCommittedSegmentInfos = store.readLastCommittedSegmentsInfo();
            return SyncedFlushResult.SUCCESS;
        } catch (IOException ex) {
            maybeFailEngine("sync commit", ex);
            throw new EngineException(shardId, "failed to sync commit", ex);
        }
    }

    final boolean tryRenewSyncCommit() {
        boolean renewed = false;
        try (ReleasableLock lock = writeLock.acquire()) {
            ensureOpen();
            ensureCanFlush();
            String syncId = lastCommittedSegmentInfos.getUserData().get(SYNC_COMMIT_ID);
            long translogGenOfLastCommit = Long.parseLong(lastCommittedSegmentInfos.userData.get(Translog.TRANSLOG_GENERATION_KEY));
            if (syncId != null && indexWriter.hasUncommittedChanges() && translog.totalOperationsByMinGen(translogGenOfLastCommit) == 0) {
                logger.trace("start renewing sync commit [{}]", syncId);
                commitIndexWriter(indexWriter, translog, syncId);
                logger.debug("successfully sync committed. sync id [{}].", syncId);
                lastCommittedSegmentInfos = store.readLastCommittedSegmentsInfo();
                renewed = true;
            }
        } catch (IOException ex) {
            maybeFailEngine("renew sync commit", ex);
            throw new EngineException(shardId, "failed to renew sync commit", ex);
        }
        if (renewed) {
            // refresh outside of the write lock
            // we have to refresh internal searcher here to ensure we release unreferenced segments.
            refresh("renew sync commit", SearcherScope.INTERNAL);
        }
        return renewed;
    }

    @Override
    public boolean shouldPeriodicallyFlush() {
        ensureOpen();
        final long translogGenerationOfLastCommit = Long.parseLong(lastCommittedSegmentInfos.userData.get(Translog.TRANSLOG_GENERATION_KEY));
        final long flushThreshold = config().getIndexSettings().getFlushThresholdSize().getBytes();
        if (translog.sizeInBytesByMinGen(translogGenerationOfLastCommit) < flushThreshold) {
            return false;
        }
        /*
         * We flush to reduce the size of uncommitted translog but strictly speaking the uncommitted size won't always be
         * below the flush-threshold after a flush. To avoid getting into an endless loop of flushing, we only enable the
         * periodically flush condition if this condition is disabled after a flush. The condition will change if the new
         * commit points to the later generation the last commit's(eg. gen-of-last-commit < gen-of-new-commit)[1].
         *
         * When the local checkpoint equals to max_seqno, and translog-gen of the last commit equals to translog-gen of
         * the new commit, we know that the last generation must contain operations because its size is above the flush
         * threshold and the flush-threshold is guaranteed to be higher than an empty translog by the setting validation.
         * This guarantees that the new commit will point to the newly rolled generation. In fact, this scenario only
         * happens when the generation-threshold is close to or above the flush-threshold; otherwise we have rolled
         * generations as the generation-threshold was reached, then the first condition (eg. [1]) is already satisfied.
         *
         * This method is to maintain translog only, thus IndexWriter#hasUncommittedChanges condition is not considered.
         */
        final long translogGenerationOfNewCommit =
            translog.getMinGenerationForSeqNo(localCheckpointTracker.getCheckpoint() + 1).translogFileGeneration;
        return translogGenerationOfLastCommit < translogGenerationOfNewCommit
            || localCheckpointTracker.getCheckpoint() == localCheckpointTracker.getMaxSeqNo();
    }

    @Override
    public CommitId flush() throws EngineException {
        return flush(false, false);
    }

    @Override
    public CommitId flush(boolean force, boolean waitIfOngoing) throws EngineException {
        ensureOpen();
        final byte[] newCommitId;
        /*
         * Unfortunately the lock order is important here. We have to acquire the readlock first otherwise
         * if we are flushing at the end of the recovery while holding the write lock we can deadlock if:
         *  Thread 1: flushes via API and gets the flush lock but blocks on the readlock since Thread 2 has the writeLock
         *  Thread 2: flushes at the end of the recovery holding the writeLock and blocks on the flushLock owned by Thread 1
         */
        try (ReleasableLock lock = readLock.acquire()) {
            ensureOpen();
            if (flushLock.tryLock() == false) {
                // if we can't get the lock right away we block if needed otherwise barf
                if (waitIfOngoing) {
                    logger.trace("waiting for in-flight flush to finish");
                    flushLock.lock();
                    logger.trace("acquired flush lock after blocking");
                } else {
                    return new CommitId(lastCommittedSegmentInfos.getId());
                }
            } else {
                logger.trace("acquired flush lock immediately");
            }
            try {
                // Only flush if (1) Lucene has uncommitted docs, or (2) forced by caller, or (3) the
                // newly created commit points to a different translog generation (can free translog)
                if (indexWriter.hasUncommittedChanges() || force || shouldPeriodicallyFlush()) {
                    ensureCanFlush();
                    try {
                        translog.rollGeneration();
                        logger.trace("starting commit for flush; commitTranslog=true");
                        commitIndexWriter(indexWriter, translog, null);
                        logger.trace("finished commit for flush");
                        // we need to refresh in order to clear older version values
                        refresh("version_table_flush", SearcherScope.INTERNAL);
                        translog.trimUnreferencedReaders();
                    } catch (AlreadyClosedException e) {
                        throw e;
                    } catch (Exception e) {
                        throw new FlushFailedEngineException(shardId, e);
                    }
                    refreshLastCommittedSegmentInfos();

                }
                newCommitId = lastCommittedSegmentInfos.getId();
            } catch (FlushFailedEngineException ex) {
                maybeFailEngine("flush", ex);
                throw ex;
            } finally {
                flushLock.unlock();
            }
        }
        // We don't have to do this here; we do it defensively to make sure that even if wall clock time is misbehaving
        // (e.g., moves backwards) we will at least still sometimes prune deleted tombstones:
        if (engineConfig.isEnableGcDeletes()) {
            pruneDeletedTombstones();
        }
        return new CommitId(newCommitId);
    }

    private void refreshLastCommittedSegmentInfos() {
    /*
     * we have to inc-ref the store here since if the engine is closed by a tragic event
     * we don't acquire the write lock and wait until we have exclusive access. This might also
     * dec the store reference which can essentially close the store and unless we can inc the reference
     * we can't use it.
     */
        store.incRef();
        try {
            // reread the last committed segment infos
            lastCommittedSegmentInfos = store.readLastCommittedSegmentsInfo();
        } catch (Exception e) {
            if (isClosed.get() == false) {
                try {
                    logger.warn("failed to read latest segment infos on flush", e);
                } catch (Exception inner) {
                    e.addSuppressed(inner);
                }
                if (Lucene.isCorruptionException(e)) {
                    throw new FlushFailedEngineException(shardId, e);
                }
            }
        } finally {
            store.decRef();
        }
    }

    @Override
    public void rollTranslogGeneration() throws EngineException {
        try (ReleasableLock ignored = readLock.acquire()) {
            ensureOpen();
            translog.rollGeneration();
            translog.trimUnreferencedReaders();
        } catch (AlreadyClosedException e) {
            failOnTragicEvent(e);
            throw e;
        } catch (Exception e) {
            try {
                failEngine("translog trimming failed", e);
            } catch (Exception inner) {
                e.addSuppressed(inner);
            }
            throw new EngineException(shardId, "failed to roll translog", e);
        }
    }

    @Override
    public void trimUnreferencedTranslogFiles() throws EngineException {
        try (ReleasableLock lock = readLock.acquire()) {
            ensureOpen();
            translog.trimUnreferencedReaders();
        } catch (AlreadyClosedException e) {
            failOnTragicEvent(e);
            throw e;
        } catch (Exception e) {
            try {
                failEngine("translog trimming failed", e);
            } catch (Exception inner) {
                e.addSuppressed(inner);
            }
            throw new EngineException(shardId, "failed to trim translog", e);
        }
    }

    @Override
    public boolean shouldRollTranslogGeneration() {
        return getTranslog().shouldRollGeneration();
    }

    @Override
    public void trimOperationsFromTranslog(long belowTerm, long aboveSeqNo) throws EngineException {
        try (ReleasableLock lock = readLock.acquire()) {
            ensureOpen();
            translog.trimOperations(belowTerm, aboveSeqNo);
        } catch (AlreadyClosedException e) {
            failOnTragicEvent(e);
            throw e;
        } catch (Exception e) {
            try {
                failEngine("translog operations trimming failed", e);
            } catch (Exception inner) {
                e.addSuppressed(inner);
            }
            throw new EngineException(shardId, "failed to trim translog operations", e);
        }
    }

    private void pruneDeletedTombstones() {
        /*
         * We need to deploy two different trimming strategies for GC deletes on primary and replicas. Delete operations on primary
         * are remembered for at least one GC delete cycle and trimmed periodically. This is, at the moment, the best we can do on
         * primary for user facing APIs but this arbitrary time limit is problematic for replicas. On replicas however we should
         * trim only deletes whose seqno at most the local checkpoint. This requirement is explained as follows.
         *
         * Suppose o1 and o2 are two operations on the same document with seq#(o1) < seq#(o2), and o2 arrives before o1 on the replica.
         * o2 is processed normally since it arrives first; when o1 arrives it should be discarded:
         * - If seq#(o1) <= LCP, then it will be not be added to Lucene, as it was already previously added.
         * - If seq#(o1)  > LCP, then it depends on the nature of o2:
         *   *) If o2 is a delete then its seq# is recorded in the VersionMap, since seq#(o2) > seq#(o1) > LCP,
         *      so a lookup can find it and determine that o1 is stale.
         *   *) If o2 is an indexing then its seq# is either in Lucene (if refreshed) or the VersionMap (if not refreshed yet),
         *      so a real-time lookup can find it and determine that o1 is stale.
         *
         * Here we prefer to deploy a single trimming strategy, which satisfies two constraints, on both primary and replicas because:
         * - It's simpler - no need to distinguish if an engine is running at primary mode or replica mode or being promoted.
         * - If a replica subsequently is promoted, user experience is maintained as that replica remembers deletes for the last GC cycle.
         *
         * However, the version map may consume less memory if we deploy two different trimming strategies for primary and replicas.
         */
        final long timeMSec = engineConfig.getThreadPool().relativeTimeInMillis();
        final long maxTimestampToPrune = timeMSec - engineConfig.getIndexSettings().getGcDeletesInMillis();
        versionMap.pruneTombstones(maxTimestampToPrune, localCheckpointTracker.getCheckpoint());
        lastDeleteVersionPruneTimeMSec = timeMSec;
    }

    // testing
    void clearDeletedTombstones() {
        versionMap.pruneTombstones(Long.MAX_VALUE, localCheckpointTracker.getMaxSeqNo());
    }

    // for testing
    final Collection<DeleteVersionValue> getDeletedTombstones() {
        return versionMap.getAllTombstones().values();
    }

    @Override
    public void forceMerge(final boolean flush, int maxNumSegments, boolean onlyExpungeDeletes,
                           final boolean upgrade, final boolean upgradeOnlyAncientSegments) throws EngineException, IOException {
        /*
         * We do NOT acquire the readlock here since we are waiting on the merges to finish
         * that's fine since the IW.rollback should stop all the threads and trigger an IOException
         * causing us to fail the forceMerge
         *
         * The way we implement upgrades is a bit hackish in the sense that we set an instance
         * variable and that this setting will thus apply to the next forced merge that will be run.
         * This is ok because (1) this is the only place we call forceMerge, (2) we have a single
         * thread for optimize, and the 'optimizeLock' guarding this code, and (3) ConcurrentMergeScheduler
         * syncs calls to findForcedMerges.
         */
        assert indexWriter.getConfig().getMergePolicy() instanceof ElasticsearchMergePolicy : "MergePolicy is " + indexWriter.getConfig().getMergePolicy().getClass().getName();
        ElasticsearchMergePolicy mp = (ElasticsearchMergePolicy) indexWriter.getConfig().getMergePolicy();
        optimizeLock.lock();
        try {
            ensureOpen();
            if (upgrade) {
                logger.info("starting segment upgrade upgradeOnlyAncientSegments={}", upgradeOnlyAncientSegments);
                mp.setUpgradeInProgress(true, upgradeOnlyAncientSegments);
            }
            store.incRef(); // increment the ref just to ensure nobody closes the store while we optimize
            try {
                if (onlyExpungeDeletes) {
                    assert upgrade == false;
                    indexWriter.forceMergeDeletes(true /* blocks and waits for merges*/);
                } else if (maxNumSegments <= 0) {
                    assert upgrade == false;
                    indexWriter.maybeMerge();
                } else {
                    indexWriter.forceMerge(maxNumSegments, true /* blocks and waits for merges*/);
                }
                if (flush) {
                    if (tryRenewSyncCommit() == false) {
                        flush(false, true);
                    }
                }
                if (upgrade) {
                    logger.info("finished segment upgrade");
                }
            } finally {
                store.decRef();
            }
        } catch (AlreadyClosedException ex) {
            /* in this case we first check if the engine is still open. If so this exception is just fine
             * and expected. We don't hold any locks while we block on forceMerge otherwise it would block
             * closing the engine as well. If we are not closed we pass it on to failOnTragicEvent which ensures
             * we are handling a tragic even exception here */
            ensureOpen(ex);
            failOnTragicEvent(ex);
            throw ex;
        } catch (Exception e) {
            try {
                maybeFailEngine("force merge", e);
            } catch (Exception inner) {
                e.addSuppressed(inner);
            }
            throw e;
        } finally {
            try {
                mp.setUpgradeInProgress(false, false); // reset it just to make sure we reset it in a case of an error
            } finally {
                optimizeLock.unlock();
            }
        }
    }

    @Override
    public IndexCommitRef acquireLastIndexCommit(final boolean flushFirst) throws EngineException {
        // we have to flush outside of the readlock otherwise we might have a problem upgrading
        // the to a write lock when we fail the engine in this operation
        if (flushFirst) {
            logger.trace("start flush for snapshot");
            flush(false, true);
            logger.trace("finish flush for snapshot");
        }
        final IndexCommit lastCommit = combinedDeletionPolicy.acquireIndexCommit(false);
        return new Engine.IndexCommitRef(lastCommit, () -> releaseIndexCommit(lastCommit));
    }

    @Override
    public IndexCommitRef acquireSafeIndexCommit() throws EngineException {
        final IndexCommit safeCommit = combinedDeletionPolicy.acquireIndexCommit(true);
        return new Engine.IndexCommitRef(safeCommit, () -> releaseIndexCommit(safeCommit));
    }

    private void releaseIndexCommit(IndexCommit snapshot) throws IOException {
        // Revisit the deletion policy if we can clean up the snapshotting commit.
        if (combinedDeletionPolicy.releaseCommit(snapshot)) {
            ensureOpen();
            indexWriter.deleteUnusedFiles();
        }
    }

    private boolean failOnTragicEvent(AlreadyClosedException ex) {
        final boolean engineFailed;
        // if we are already closed due to some tragic exception
        // we need to fail the engine. it might have already been failed before
        // but we are double-checking it's failed and closed
        if (indexWriter.isOpen() == false && indexWriter.getTragicException() != null) {
            final Exception tragicException;
            if (indexWriter.getTragicException() instanceof Exception) {
                tragicException = (Exception) indexWriter.getTragicException();
            } else {
                tragicException = new RuntimeException(indexWriter.getTragicException());
            }
            failEngine("already closed by tragic event on the index writer", tragicException);
            engineFailed = true;
        } else if (translog.isOpen() == false && translog.getTragicException() != null) {
            failEngine("already closed by tragic event on the translog", translog.getTragicException());
            engineFailed = true;
        } else if (failedEngine.get() == null && isClosed.get() == false) { // we are closed but the engine is not failed yet?
            // this smells like a bug - we only expect ACE if we are in a fatal case ie. either translog or IW is closed by
            // a tragic event or has closed itself. if that is not the case we are in a buggy state and raise an assertion error
            throw new AssertionError("Unexpected AlreadyClosedException", ex);
        } else {
            engineFailed = false;
        }
        return engineFailed;
    }

    @Override
    protected boolean maybeFailEngine(String source, Exception e) {
        boolean shouldFail = super.maybeFailEngine(source, e);
        if (shouldFail) {
            return true;
        }
        // Check for AlreadyClosedException -- ACE is a very special
        // exception that should only be thrown in a tragic event. we pass on the checks to failOnTragicEvent which will
        // throw and AssertionError if the tragic event condition is not met.
        if (e instanceof AlreadyClosedException) {
            return failOnTragicEvent((AlreadyClosedException)e);
        } else if (e != null &&
                ((indexWriter.isOpen() == false && indexWriter.getTragicException() == e)
                        || (translog.isOpen() == false && translog.getTragicException() == e))) {
            // this spot on - we are handling the tragic event exception here so we have to fail the engine
            // right away
            failEngine(source, e);
            return true;
        }
        return false;
    }

    @Override
    protected SegmentInfos getLastCommittedSegmentInfos() {
        return lastCommittedSegmentInfos;
    }

    @Override
    protected final void writerSegmentStats(SegmentsStats stats) {
        stats.addVersionMapMemoryInBytes(versionMap.ramBytesUsed());
        stats.addIndexWriterMemoryInBytes(indexWriter.ramBytesUsed());
        stats.updateMaxUnsafeAutoIdTimestamp(maxUnsafeAutoIdTimestamp.get());
    }

    @Override
    public long getIndexBufferRAMBytesUsed() {
        // We don't guard w/ readLock here, so we could throw AlreadyClosedException
        return indexWriter.ramBytesUsed() + versionMap.ramBytesUsedForRefresh();
    }

    @Override
    public List<Segment> segments(boolean verbose) {
        try (ReleasableLock lock = readLock.acquire()) {
            Segment[] segmentsArr = getSegmentInfo(lastCommittedSegmentInfos, verbose);

            // fill in the merges flag
            Set<OnGoingMerge> onGoingMerges = mergeScheduler.onGoingMerges();
            for (OnGoingMerge onGoingMerge : onGoingMerges) {
                for (SegmentCommitInfo segmentInfoPerCommit : onGoingMerge.getMergedSegments()) {
                    for (Segment segment : segmentsArr) {
                        if (segment.getName().equals(segmentInfoPerCommit.info.name)) {
                            segment.mergeId = onGoingMerge.getId();
                            break;
                        }
                    }
                }
            }
            return Arrays.asList(segmentsArr);
        }
    }

    /**
     * Closes the engine without acquiring the write lock. This should only be
     * called while the write lock is hold or in a disaster condition ie. if the engine
     * is failed.
     */
    @Override
    protected final void closeNoLock(String reason, CountDownLatch closedLatch) {
        if (isClosed.compareAndSet(false, true)) {
            assert rwl.isWriteLockedByCurrentThread() || failEngineLock.isHeldByCurrentThread() : "Either the write lock must be held or the engine must be currently be failing itself";
            try {
                this.versionMap.clear();
                if (internalSearcherManager != null) {
                    internalSearcherManager.removeListener(versionMap);
                }
                try {
                    IOUtils.close(externalSearcherManager, internalSearcherManager);
                } catch (Exception e) {
                    logger.warn("Failed to close SearcherManager", e);
                }
                try {
                    IOUtils.close(translog);
                } catch (Exception e) {
                    logger.warn("Failed to close translog", e);
                }
                // no need to commit in this case!, we snapshot before we close the shard, so translog and all sync'ed
                logger.trace("rollback indexWriter");
                try {
                    indexWriter.rollback();
                } catch (AlreadyClosedException ex) {
                    failOnTragicEvent(ex);
                    throw ex;
                }
                logger.trace("rollback indexWriter done");
            } catch (Exception e) {
                logger.warn("failed to rollback writer on close", e);
            } finally {
                try {
                    store.decRef();
                    logger.debug("engine closed [{}]", reason);
                } finally {
                    closedLatch.countDown();
                }
            }
        }
    }

    @Override
    public Searcher acquireSearcher(String source, SearcherScope scope) {
        /* Acquire order here is store -> manager since we need
         * to make sure that the store is not closed before
         * the searcher is acquired. */
        store.incRef();
        Releasable releasable = store::decRef;
        try {
            final ReferenceManager<IndexSearcher> referenceManager;
            switch (scope) {
                case INTERNAL:
                    referenceManager = internalSearcherManager;
                    break;
                case EXTERNAL:
                    referenceManager = externalSearcherManager;
                    break;
                default:
                    throw new IllegalStateException("unknown scope: " + scope);
            }
            EngineSearcher engineSearcher = new EngineSearcher(source, referenceManager, store, logger);
            releasable = null; // success - hand over the reference to the engine searcher
            return engineSearcher;
        } catch (AlreadyClosedException ex) {
            throw ex;
        } catch (Exception ex) {
            ensureOpen(ex); // throw EngineCloseException here if we are already closed
            logger.error(() -> new ParameterizedMessage("failed to acquire searcher, source {}", source), ex);
            throw new EngineException(shardId, "failed to acquire searcher, source " + source, ex);
        } finally {
            Releasables.close(releasable);
        }
    }

    private long loadCurrentVersionFromIndex(Term uid) throws IOException {
        assert incrementIndexVersionLookup();
        try (Searcher searcher = acquireSearcher("load_version", SearcherScope.INTERNAL)) {
            return VersionsAndSeqNoResolver.loadVersion(searcher.reader(), uid);
        }
    }

    private IndexWriter createWriter() throws IOException {
        try {
            final IndexWriterConfig iwc = getIndexWriterConfig();
            return createWriter(store.directory(), iwc);
        } catch (LockObtainFailedException ex) {
            logger.warn("could not lock IndexWriter", ex);
            throw ex;
        }
    }

    // pkg-private for testing
    IndexWriter createWriter(Directory directory, IndexWriterConfig iwc) throws IOException {
        if (Assertions.ENABLED) {
            return new AssertingIndexWriter(directory, iwc);
        } else {
            return new IndexWriter(directory, iwc);
        }
    }

    private IndexWriterConfig getIndexWriterConfig() {
        final IndexWriterConfig iwc = new IndexWriterConfig(engineConfig.getAnalyzer());
        iwc.setCommitOnClose(false); // we by default don't commit on close
        iwc.setOpenMode(IndexWriterConfig.OpenMode.APPEND);
        iwc.setIndexDeletionPolicy(combinedDeletionPolicy);
        // with tests.verbose, lucene sets this up: plumb to align with filesystem stream
        boolean verbose = false;
        try {
            verbose = Boolean.parseBoolean(System.getProperty("tests.verbose"));
        } catch (Exception ignore) {
        }
        iwc.setInfoStream(verbose ? InfoStream.getDefault() : new LoggerInfoStream(logger));
        iwc.setMergeScheduler(mergeScheduler);
        // Give us the opportunity to upgrade old segments while performing
        // background merges
        MergePolicy mergePolicy = config().getMergePolicy();
        if (softDeleteEnabled) {
            iwc.setSoftDeletesField(Lucene.SOFT_DELETE_FIELD);
            mergePolicy = new RecoverySourcePruneMergePolicy(SourceFieldMapper.RECOVERY_SOURCE_NAME, softDeletesPolicy::getRetentionQuery,
                new SoftDeletesRetentionMergePolicy(Lucene.SOFT_DELETE_FIELD, softDeletesPolicy::getRetentionQuery, mergePolicy));
        }
        iwc.setMergePolicy(new ElasticsearchMergePolicy(mergePolicy));
        iwc.setSimilarity(engineConfig.getSimilarity());
        iwc.setRAMBufferSizeMB(engineConfig.getIndexingBufferSize().getMbFrac());
        iwc.setCodec(engineConfig.getCodec());
        iwc.setUseCompoundFile(true); // always use compound on flush - reduces # of file-handles on refresh
        if (config().getIndexSort() != null) {
            iwc.setIndexSort(config().getIndexSort());
        }
        return iwc;
    }

    /** Extended SearcherFactory that warms the segments if needed when acquiring a new searcher */
    static final class SearchFactory extends EngineSearcherFactory {
        private final Engine.Warmer warmer;
        private final Logger logger;
        private final AtomicBoolean isEngineClosed;

        SearchFactory(Logger logger, AtomicBoolean isEngineClosed, EngineConfig engineConfig) {
            super(engineConfig);
            warmer = engineConfig.getWarmer();
            this.logger = logger;
            this.isEngineClosed = isEngineClosed;
        }

        @Override
        public IndexSearcher newSearcher(IndexReader reader, IndexReader previousReader) throws IOException {
            IndexSearcher searcher = super.newSearcher(reader, previousReader);
            if (reader instanceof LeafReader && isMergedSegment((LeafReader) reader)) {
                // we call newSearcher from the IndexReaderWarmer which warms segments during merging
                // in that case the reader is a LeafReader and all we need to do is to build a new Searcher
                // and return it since it does it's own warming for that particular reader.
                return searcher;
            }
            if (warmer != null) {
                try {
                    assert searcher.getIndexReader() instanceof ElasticsearchDirectoryReader : "this class needs an ElasticsearchDirectoryReader but got: " + searcher.getIndexReader().getClass();
                    warmer.warm(new Searcher("top_reader_warming", searcher));
                } catch (Exception e) {
                    if (isEngineClosed.get() == false) {
                        logger.warn("failed to prepare/warm", e);
                    }
                }
            }
            return searcher;
        }
    }

    @Override
    public void activateThrottling() {
        int count = throttleRequestCount.incrementAndGet();
        assert count >= 1 : "invalid post-increment throttleRequestCount=" + count;
        if (count == 1) {
            throttle.activate();
        }
    }

    @Override
    public void deactivateThrottling() {
        int count = throttleRequestCount.decrementAndGet();
        assert count >= 0 : "invalid post-decrement throttleRequestCount=" + count;
        if (count == 0) {
            throttle.deactivate();
        }
    }

    @Override
    public boolean isThrottled() {
        return throttle.isThrottled();
    }

    @Override
    public long getIndexThrottleTimeInMillis() {
        return throttle.getThrottleTimeInMillis();
    }

    long getGcDeletesInMillis() {
        return engineConfig.getIndexSettings().getGcDeletesInMillis();
    }

    LiveIndexWriterConfig getCurrentIndexWriterConfig() {
        return indexWriter.getConfig();
    }

    private final class EngineMergeScheduler extends ElasticsearchConcurrentMergeScheduler {
        private final AtomicInteger numMergesInFlight = new AtomicInteger(0);
        private final AtomicBoolean isThrottling = new AtomicBoolean();

        EngineMergeScheduler(ShardId shardId, IndexSettings indexSettings) {
            super(shardId, indexSettings);
        }

        @Override
        public synchronized void beforeMerge(OnGoingMerge merge) {
            int maxNumMerges = mergeScheduler.getMaxMergeCount();
            if (numMergesInFlight.incrementAndGet() > maxNumMerges) {
                if (isThrottling.getAndSet(true) == false) {
                    logger.info("now throttling indexing: numMergesInFlight={}, maxNumMerges={}", numMergesInFlight, maxNumMerges);
                    activateThrottling();
                }
            }
        }

        @Override
        public synchronized void afterMerge(OnGoingMerge merge) {
            int maxNumMerges = mergeScheduler.getMaxMergeCount();
            if (numMergesInFlight.decrementAndGet() < maxNumMerges) {
                if (isThrottling.getAndSet(false)) {
                    logger.info("stop throttling indexing: numMergesInFlight={}, maxNumMerges={}", numMergesInFlight, maxNumMerges);
                    deactivateThrottling();
                }
            }
            if (indexWriter.hasPendingMerges() == false && System.nanoTime() - lastWriteNanos >= engineConfig.getFlushMergesAfter().nanos()) {
                // NEVER do this on a merge thread since we acquire some locks blocking here and if we concurrently rollback the writer
                // we deadlock on engine#close for instance.
                engineConfig.getThreadPool().executor(ThreadPool.Names.FLUSH).execute(new AbstractRunnable() {
                    @Override
                    public void onFailure(Exception e) {
                        if (isClosed.get() == false) {
                            logger.warn("failed to flush after merge has finished");
                        }
                    }

                    @Override
                    protected void doRun() throws Exception {
                        // if we have no pending merges and we are supposed to flush once merges have finished
                        // we try to renew a sync commit which is the case when we are having a big merge after we
                        // are inactive. If that didn't work we go and do a real flush which is ok since it only doesn't work
                        // if we either have records in the translog or if we don't have a sync ID at all...
                        // maybe even more important, we flush after all merges finish and we are inactive indexing-wise to
                        // free up transient disk usage of the (presumably biggish) segments that were just merged
                        if (tryRenewSyncCommit() == false) {
                            flush();
                        }
                    }
                });

            }
        }

        @Override
        protected void handleMergeException(final Directory dir, final Throwable exc) {
            engineConfig.getThreadPool().generic().execute(new AbstractRunnable() {
                @Override
                public void onFailure(Exception e) {
                    logger.debug("merge failure action rejected", e);
                }

                @Override
                protected void doRun() throws Exception {
                    /*
                     * We do this on another thread rather than the merge thread that we are initially called on so that we have complete
                     * confidence that the call stack does not contain catch statements that would cause the error that might be thrown
                     * here from being caught and never reaching the uncaught exception handler.
                     */
                    failEngine("merge failed", new MergePolicy.MergeException(exc, dir));
                }
            });
        }
    }

    /**
     * Commits the specified index writer.
     *
     * @param writer   the index writer to commit
     * @param translog the translog
     * @param syncId   the sync flush ID ({@code null} if not committing a synced flush)
     * @throws IOException if an I/O exception occurs committing the specfied writer
     */
    protected void commitIndexWriter(final IndexWriter writer, final Translog translog, @Nullable final String syncId) throws IOException {
        ensureCanFlush();
        try {
            final long localCheckpoint = localCheckpointTracker.getCheckpoint();
            final Translog.TranslogGeneration translogGeneration = translog.getMinGenerationForSeqNo(localCheckpoint + 1);
            final String translogFileGeneration = Long.toString(translogGeneration.translogFileGeneration);
            final String translogUUID = translogGeneration.translogUUID;
            final String localCheckpointValue = Long.toString(localCheckpoint);

            writer.setLiveCommitData(() -> {
                /*
                 * The user data captured above (e.g. local checkpoint) contains data that must be evaluated *before* Lucene flushes
                 * segments, including the local checkpoint amongst other values. The maximum sequence number is different, we never want
                 * the maximum sequence number to be less than the last sequence number to go into a Lucene commit, otherwise we run the
                 * risk of re-using a sequence number for two different documents when restoring from this commit point and subsequently
                 * writing new documents to the index. Since we only know which Lucene documents made it into the final commit after the
                 * {@link IndexWriter#commit()} call flushes all documents, we defer computation of the maximum sequence number to the time
                 * of invocation of the commit data iterator (which occurs after all documents have been flushed to Lucene).
                 */
                final Map<String, String> commitData = new HashMap<>(6);
                commitData.put(Translog.TRANSLOG_GENERATION_KEY, translogFileGeneration);
                commitData.put(Translog.TRANSLOG_UUID_KEY, translogUUID);
                commitData.put(SequenceNumbers.LOCAL_CHECKPOINT_KEY, localCheckpointValue);
                if (syncId != null) {
                    commitData.put(Engine.SYNC_COMMIT_ID, syncId);
                }
                commitData.put(SequenceNumbers.MAX_SEQ_NO, Long.toString(localCheckpointTracker.getMaxSeqNo()));
                commitData.put(MAX_UNSAFE_AUTO_ID_TIMESTAMP_COMMIT_ID, Long.toString(maxUnsafeAutoIdTimestamp.get()));
                commitData.put(HISTORY_UUID_KEY, historyUUID);
                if (softDeleteEnabled) {
                    commitData.put(Engine.MIN_RETAINED_SEQNO, Long.toString(softDeletesPolicy.getMinRetainedSeqNo()));
                }
                logger.trace("committing writer with commit data [{}]", commitData);
                return commitData.entrySet().iterator();
            });

            writer.commit();
        } catch (final Exception ex) {
            try {
                failEngine("lucene commit failed", ex);
            } catch (final Exception inner) {
                ex.addSuppressed(inner);
            }
            throw ex;
        } catch (final AssertionError e) {
            /*
             * If assertions are enabled, IndexWriter throws AssertionError on commit if any files don't exist, but tests that randomly
             * throw FileNotFoundException or NoSuchFileException can also hit this.
             */
            if (ExceptionsHelper.stackTrace(e).contains("org.apache.lucene.index.IndexWriter.filesExist")) {
                final EngineException engineException = new EngineException(shardId, "failed to commit engine", e);
                try {
                    failEngine("lucene commit failed", engineException);
                } catch (final Exception inner) {
                    engineException.addSuppressed(inner);
                }
                throw engineException;
            } else {
                throw e;
            }
        }
    }

    private void ensureCanFlush() {
        // translog recover happens after the engine is fully constructed
        // if we are in this stage we have to prevent flushes from this
        // engine otherwise we might loose documents if the flush succeeds
        // and the translog recover fails we we "commit" the translog on flush.
        if (pendingTranslogRecovery.get()) {
            throw new IllegalStateException(shardId.toString() + " flushes are disabled - pending translog recovery");
        }
    }

    public void onSettingsChanged() {
        mergeScheduler.refreshConfig();
        // config().isEnableGcDeletes() or config.getGcDeletesInMillis() may have changed:
        maybePruneDeletes();
        if (engineConfig.isAutoGeneratedIDsOptimizationEnabled() == false) {
            // this is an anti-viral settings you can only opt out for the entire index
            // only if a shard starts up again due to relocation or if the index is closed
            // the setting will be re-interpreted if it's set to true
            this.maxUnsafeAutoIdTimestamp.set(Long.MAX_VALUE);
        }
        final TranslogDeletionPolicy translogDeletionPolicy = translog.getDeletionPolicy();
        final IndexSettings indexSettings = engineConfig.getIndexSettings();
        translogDeletionPolicy.setRetentionAgeInMillis(indexSettings.getTranslogRetentionAge().getMillis());
        translogDeletionPolicy.setRetentionSizeInBytes(indexSettings.getTranslogRetentionSize().getBytes());

        softDeletesPolicy.setRetentionOperations(indexSettings.getSoftDeleteRetentionOperations());
    }

    public MergeStats getMergeStats() {
        return mergeScheduler.stats();
    }

    // Used only for testing! Package private to prevent anyone else from using it
    LocalCheckpointTracker getLocalCheckpointTracker() {
        return localCheckpointTracker;
    }

    @Override
    public long getLastSyncedGlobalCheckpoint() {
        return getTranslog().getLastSyncedGlobalCheckpoint();
    }

    @Override
    public long getLocalCheckpoint() {
        return localCheckpointTracker.getCheckpoint();
    }

    @Override
    public void waitForOpsToComplete(long seqNo) throws InterruptedException {
        localCheckpointTracker.waitForOpsToComplete(seqNo);
    }

    @Override
    public void resetLocalCheckpoint(long localCheckpoint) {
        localCheckpointTracker.resetCheckpoint(localCheckpoint);
    }

    @Override
    public SeqNoStats getSeqNoStats(long globalCheckpoint) {
        return localCheckpointTracker.getStats(globalCheckpoint);
    }

    /**
     * Returns the number of times a version was looked up either from the index.
     * Note this is only available if assertions are enabled
     */
    long getNumIndexVersionsLookups() { // for testing
        return numIndexVersionsLookups.count();
    }

    /**
     * Returns the number of times a version was looked up either from memory or from the index.
     * Note this is only available if assertions are enabled
     */
    long getNumVersionLookups() { // for testing
        return numVersionLookups.count();
    }

    private boolean incrementVersionLookup() { // only used by asserts
        numVersionLookups.inc();
        return true;
    }

    private boolean incrementIndexVersionLookup() {
        numIndexVersionsLookups.inc();
        return true;
    }

    int getVersionMapSize() {
        return versionMap.getAllCurrent().size();
    }

    boolean isSafeAccessRequired() {
        return versionMap.isSafeAccessRequired();
    }

    /**
     * Returns the number of documents have been deleted since this engine was opened.
     * This count does not include the deletions from the existing segments before opening engine.
     */
    long getNumDocDeletes() {
        return numDocDeletes.count();
    }

    /**
     * Returns the number of documents have been appended since this engine was opened.
     * This count does not include the appends from the existing segments before opening engine.
     */
    long getNumDocAppends() {
        return numDocAppends.count();
    }

    /**
     * Returns the number of documents have been updated since this engine was opened.
     * This count does not include the updates from the existing segments before opening engine.
     */
    long getNumDocUpdates() {
        return numDocUpdates.count();
    }

    @Override
    public Translog.Snapshot newLuceneChangesSnapshot(String source, MapperService mapperService,
                                                      long minSeqNo, long maxSeqNo, boolean requiredFullRange) throws IOException {
        // TODO: Should we defer the refresh until we really need it?
        ensureOpen();
        if (lastRefreshedCheckpoint() < maxSeqNo) {
            refresh(source, SearcherScope.INTERNAL);
        }
        Searcher searcher = acquireSearcher(source, SearcherScope.INTERNAL);
        try {
            LuceneChangesSnapshot snapshot = new LuceneChangesSnapshot(
                searcher, mapperService, LuceneChangesSnapshot.DEFAULT_BATCH_SIZE, minSeqNo, maxSeqNo, requiredFullRange);
            searcher = null;
            return snapshot;
        } finally {
            IOUtils.close(searcher);
        }
    }

    @Override
    public boolean hasCompleteOperationHistory(String source, MapperService mapperService, long startingSeqNo) throws IOException {
        if (engineConfig.getIndexSettings().isSoftDeleteEnabled()) {
            return getMinRetainedSeqNo() <= startingSeqNo;
        } else {
            final long currentLocalCheckpoint = getLocalCheckpointTracker().getCheckpoint();
            final LocalCheckpointTracker tracker = new LocalCheckpointTracker(startingSeqNo, startingSeqNo - 1);
            try (Translog.Snapshot snapshot = getTranslog().newSnapshotFromMinSeqNo(startingSeqNo)) {
                Translog.Operation operation;
                while ((operation = snapshot.next()) != null) {
                    if (operation.seqNo() != SequenceNumbers.UNASSIGNED_SEQ_NO) {
                        tracker.markSeqNoAsCompleted(operation.seqNo());
                    }
                }
            }
            return tracker.getCheckpoint() >= currentLocalCheckpoint;
        }
    }

    /**
     * Returns the minimum seqno that is retained in the Lucene index.
     * Operations whose seq# are at least this value should exist in the Lucene index.
     */
    final long getMinRetainedSeqNo() {
        assert softDeleteEnabled : Thread.currentThread().getName();
        return softDeletesPolicy.getMinRetainedSeqNo();
    }

    @Override
    public Closeable acquireRetentionLockForPeerRecovery() {
        final Closeable translogLock = translog.acquireRetentionLock();
        final Releasable softDeletesLock = softDeletesPolicy.acquireRetentionLock();
        return () -> IOUtils.close(translogLock, softDeletesLock);
    }

    @Override
    public boolean isRecovering() {
        return pendingTranslogRecovery.get();
    }

    /**
     * Gets the commit data from {@link IndexWriter} as a map.
     */
    private static Map<String, String> commitDataAsMap(final IndexWriter indexWriter) {
        Map<String, String> commitData = new HashMap<>(6);
        for (Map.Entry<String, String> entry : indexWriter.getLiveCommitData()) {
            commitData.put(entry.getKey(), entry.getValue());
        }
        return commitData;
    }

    private final class AssertingIndexWriter extends IndexWriter {
        AssertingIndexWriter(Directory d, IndexWriterConfig conf) throws IOException {
            super(d, conf);
        }
        @Override
        public long updateDocument(Term term, Iterable<? extends IndexableField> doc) throws IOException {
            assert softDeleteEnabled == false : "Call #updateDocument but soft-deletes is enabled";
            return super.updateDocument(term, doc);
        }
        @Override
        public long updateDocuments(Term delTerm, Iterable<? extends Iterable<? extends IndexableField>> docs) throws IOException {
            assert softDeleteEnabled == false : "Call #updateDocuments but soft-deletes is enabled";
            return super.updateDocuments(delTerm, docs);
        }
        @Override
        public long deleteDocuments(Term... terms) throws IOException {
            assert softDeleteEnabled == false : "Call #deleteDocuments but soft-deletes is enabled";
            return super.deleteDocuments(terms);
        }
        @Override
        public long softUpdateDocument(Term term, Iterable<? extends IndexableField> doc, Field... softDeletes) throws IOException {
            assert softDeleteEnabled : "Call #softUpdateDocument but soft-deletes is disabled";
            return super.softUpdateDocument(term, doc, softDeletes);
        }
        @Override
        public long softUpdateDocuments(Term term, Iterable<? extends Iterable<? extends IndexableField>> docs, Field... softDeletes) throws IOException {
            assert softDeleteEnabled : "Call #softUpdateDocuments but soft-deletes is disabled";
            return super.softUpdateDocuments(term, docs, softDeletes);
        }
    }

    /**
     * Returned the last local checkpoint value has been refreshed internally.
     */
    final long lastRefreshedCheckpoint() {
        return lastRefreshedCheckpointListener.refreshedCheckpoint.get();
    }
    private final class LastRefreshedCheckpointListener implements ReferenceManager.RefreshListener {
        final AtomicLong refreshedCheckpoint;
        private long pendingCheckpoint;
        LastRefreshedCheckpointListener(long initialLocalCheckpoint) {
            this.refreshedCheckpoint = new AtomicLong(initialLocalCheckpoint);
        }
        @Override
        public void beforeRefresh() {
            pendingCheckpoint = localCheckpointTracker.getCheckpoint(); // All change until this point should be visible after refresh
        }
        @Override
        public void afterRefresh(boolean didRefresh) {
            if (didRefresh) {
                refreshedCheckpoint.set(pendingCheckpoint);
            }
        }
    }
}<|MERGE_RESOLUTION|>--- conflicted
+++ resolved
@@ -1349,13 +1349,8 @@
         static DeletionStrategy skipDueToVersionConflict(
                 VersionConflictEngineException e, long currentVersion, long term, boolean currentlyDeleted) {
             final long unassignedSeqNo = SequenceNumbers.UNASSIGNED_SEQ_NO;
-<<<<<<< HEAD
-            final DeleteResult deleteResult = new DeleteResult(e, currentVersion, unassignedSeqNo, currentlyDeleted == false);
+            final DeleteResult deleteResult = new DeleteResult(e, currentVersion, term, unassignedSeqNo, currentlyDeleted == false);
             return new DeletionStrategy(false, false, currentlyDeleted, unassignedSeqNo, Versions.NOT_FOUND, deleteResult);
-=======
-            final DeleteResult deleteResult = new DeleteResult(e, currentVersion, term, unassignedSeqNo, currentlyDeleted == false);
-            return new DeletionStrategy(false, currentlyDeleted, unassignedSeqNo, Versions.NOT_FOUND, deleteResult);
->>>>>>> 826399f9
         }
 
         static DeletionStrategy processNormally(boolean currentlyDeleted, long seqNoOfDeletion, long versionOfDeletion) {
@@ -1399,7 +1394,6 @@
         assert noOp.seqNo() > SequenceNumbers.NO_OPS_PERFORMED;
         final long seqNo = noOp.seqNo();
         try {
-<<<<<<< HEAD
             Exception failure = null;
             if (softDeleteEnabled) {
                 try {
@@ -1421,10 +1415,7 @@
                     failure = ex;
                 }
             }
-            final NoOpResult noOpResult = failure != null ? new NoOpResult(noOp.seqNo(), failure) : new NoOpResult(noOp.seqNo());
-=======
-            final NoOpResult noOpResult = new NoOpResult(getPrimaryTerm(), noOp.seqNo());
->>>>>>> 826399f9
+            final NoOpResult noOpResult = failure != null ? new NoOpResult(getPrimaryTerm(), noOp.seqNo(), failure) : new NoOpResult(getPrimaryTerm(), noOp.seqNo());
             if (noOp.origin() != Operation.Origin.LOCAL_TRANSLOG_RECOVERY) {
                 final Translog.Location location = translog.add(new Translog.NoOp(noOp.seqNo(), noOp.primaryTerm(), noOp.reason()));
                 noOpResult.setTranslogLocation(location);
@@ -2351,7 +2342,6 @@
         final IndexSettings indexSettings = engineConfig.getIndexSettings();
         translogDeletionPolicy.setRetentionAgeInMillis(indexSettings.getTranslogRetentionAge().getMillis());
         translogDeletionPolicy.setRetentionSizeInBytes(indexSettings.getTranslogRetentionSize().getBytes());
-
         softDeletesPolicy.setRetentionOperations(indexSettings.getSoftDeleteRetentionOperations());
     }
 
